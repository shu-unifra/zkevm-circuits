--- conflicted
+++ resolved
@@ -334,20 +334,9 @@
         let k = k.max(log2_ceil(64 + num_rows_required));
         log::debug!("super circuit uses k = {}", k);
 
-<<<<<<< HEAD
-        let mut instance: Vec<Vec<Fr>> = (1..POW_RAND_SIZE + 1)
-            .map(|exp| vec![block.randomness.pow_vartime(&[exp as u64, 0, 0, 0]); (1 << k) - 64])
-            .collect();
-        // SignVerifyChip -> ECDSAChip -> MainGate instance column
-        instance.push(vec![]);
-
+        let aux_generator = <Secp256k1Affine as CurveAffine>::CurveExt::random(rng).to_affine();
         let chain_id = block.context.chain_id();
-        let tx_circuit = TxCircuit::new(aux_generator, block.randomness, chain_id.as_u64(), txs);
-=======
-        let aux_generator = <Secp256k1Affine as CurveAffine>::CurveExt::random(rng).to_affine();
-        let chain_id = block.context.chain_id;
         let tx_circuit = TxCircuit::new(aux_generator, chain_id.as_u64(), txs);
->>>>>>> 6ff20eeb
 
         let circuit = Self {
             block,
