use super::{
    lookups::Queries as LookupsQueries, multiple_precision_integer::Queries as MpiQueries,
    random_linear_combination::Queries as RlcQueries, N_LIMBS_ACCOUNT_ADDRESS, N_LIMBS_ID,
    N_LIMBS_RW_COUNTER,
};
use crate::util::Expr;
use crate::{
<<<<<<< HEAD
    evm_circuit::{param::N_BYTES_WORD, util::not},
    table::{ProofType, RwTableTag},
=======
    evm_circuit::{
        param::N_BYTES_WORD,
        util::{math_gadget::generate_lagrange_base_polynomial, not},
    },
    table::{AccountFieldTag, MPTProofType, RwTableTag},
>>>>>>> fb5a424a
};
use eth_types::Field;
use gadgets::binary_number::BinaryNumberConfig;
use halo2_proofs::plonk::Expression;
use strum::IntoEnumIterator;

#[derive(Clone)]
pub struct RwTableQueries<F: Field> {
    pub rw_counter: Expression<F>,
    pub prev_rw_counter: Expression<F>,
    pub is_write: Expression<F>,
    pub tag: Expression<F>,
    pub id: Expression<F>,
    pub prev_id: Expression<F>,
    pub address: Expression<F>,
    pub prev_address: Expression<F>,
    pub field_tag: Expression<F>,
    pub storage_key: Expression<F>,
    pub value: Expression<F>,
    pub value_prev: Expression<F>, // meta.query(value, Rotation::prev())
    pub value_prev_column: Expression<F>, /*meta.query(prev_value, Rotation::cur())
                                    * TODO: aux1 and aux2 */
}

#[derive(Clone)]
pub struct MptUpdateTableQueries<F: Field> {
    pub address: Expression<F>,
    pub storage_key: Expression<F>,
    pub proof_type: Expression<F>,
    pub new_root: Expression<F>,
    pub old_root: Expression<F>,
    pub new_value: Expression<F>,
    pub old_value: Expression<F>,
}

#[derive(Clone)]
pub struct Queries<F: Field> {
    pub selector: Expression<F>,
    pub rw_table: RwTableQueries<F>,
    pub mpt_update_table: MptUpdateTableQueries<F>,
    pub lexicographic_ordering_selector: Expression<F>,
    pub rw_counter: MpiQueries<F, N_LIMBS_RW_COUNTER>,
    pub tag_bits: [Expression<F>; 4],
    pub id: MpiQueries<F, N_LIMBS_ID>,
    pub is_tag_and_id_unchanged: Expression<F>,
    pub address: MpiQueries<F, N_LIMBS_ACCOUNT_ADDRESS>,
    pub storage_key: RlcQueries<F, N_BYTES_WORD>,
    pub initial_value: Expression<F>,
    pub value_prev_col: Expression<F>,
    pub initial_value_prev: Expression<F>,
    pub is_non_exist: Expression<F>,
    pub mpt_proof_type: Expression<F>,
    pub lookups: LookupsQueries<F>,
    pub power_of_randomness: [Expression<F>; N_BYTES_WORD - 1],
    pub first_different_limb: [Expression<F>; 4],
    pub not_first_access: Expression<F>,
    pub last_access: Expression<F>,
    pub state_root: Expression<F>,
    pub state_root_prev: Expression<F>,
}

type Constraint<F> = (&'static str, Expression<F>);
type Lookup<F> = (&'static str, Vec<(Expression<F>, Expression<F>)>);

pub struct ConstraintBuilder<F: Field> {
    pub constraints: Vec<Constraint<F>>,
    lookups: Vec<Lookup<F>>,
    condition: Expression<F>,
}

impl<F: Field> ConstraintBuilder<F> {
    pub fn new() -> Self {
        Self {
            constraints: vec![],
            lookups: vec![],
            condition: 1.expr(),
        }
    }

    pub fn gate(&self, condition: Expression<F>) -> Vec<(&'static str, Expression<F>)> {
        self.constraints
            .iter()
            .cloned()
            .map(|(name, expression)| (name, condition.clone() * expression))
            .collect()
    }

    pub fn lookups(&self) -> Vec<Lookup<F>> {
        self.lookups.clone()
    }

    pub fn build(&mut self, q: &Queries<F>) {
        self.build_general_constraints(q);
        self.condition(q.tag_matches(RwTableTag::Start), |cb| {
            cb.build_start_constraints(q)
        });
        self.condition(q.tag_matches(RwTableTag::Memory), |cb| {
            cb.build_memory_constraints(q)
        });
        self.condition(q.tag_matches(RwTableTag::Stack), |cb| {
            cb.build_stack_constraints(q)
        });
        self.condition(q.tag_matches(RwTableTag::AccountStorage), |cb| {
            cb.build_account_storage_constraints(q)
        });
        self.condition(q.tag_matches(RwTableTag::TxAccessListAccount), |cb| {
            cb.build_tx_access_list_account_constraints(q)
        });
        self.condition(
            q.tag_matches(RwTableTag::TxAccessListAccountStorage),
            |cb| cb.build_tx_access_list_account_storage_constraints(q),
        );
        self.condition(q.tag_matches(RwTableTag::TxRefund), |cb| {
            cb.build_tx_refund_constraints(q)
        });
        self.condition(q.tag_matches(RwTableTag::Account), |cb| {
            cb.build_account_constraints(q)
        });
        self.condition(q.tag_matches(RwTableTag::CallContext), |cb| {
            cb.build_call_context_constraints(q)
        });
        self.condition(q.tag_matches(RwTableTag::TxLog), |cb| {
            cb.build_tx_log_constraints(q)
        });
    }

    fn build_general_constraints(&mut self, q: &Queries<F>) {
        // tag value in RwTableTag range is enforced in BinaryNumberChip
        self.require_boolean("is_write is boolean", q.is_write());

        // 1 if first_different_limb is in the rw counter, 0 otherwise (i.e. any of the
        // 4 most significant bits are 0)
        self.require_equal(
            "not_first_access when first 16 limbs are same",
            q.not_first_access.clone(),
            q.first_different_limb[0].clone()
                * q.first_different_limb[1].clone()
                * q.first_different_limb[2].clone()
                * q.first_different_limb[3].clone(),
        );

        // When at least one of the keys (tag, id, address, field_tag, or storage_key)
        // in the current row differs from the previous row.
        self.condition(q.first_access(), |cb| {
            cb.require_zero(
                "first access reads don't change value",
                q.is_read() * (q.rw_table.value.clone() - q.initial_value()),
            );
            // FIXME
            // https://github.com/scroll-tech/zkevm-circuits/issues/343
            /*
                        cb.require_equal(
                            "value_prev column is initial_value for first access",
                            q.value_prev_column(),
                            q.initial_value.clone(),
                        );
            */
        });

        // When all the keys in the current row and previous row are equal.
        self.condition(q.not_first_access.clone(), |cb| {
            cb.require_zero(
                "non-first access reads don't change value",
                q.is_read() * (q.rw_table.value.clone() - q.rw_table.value_prev.clone()),
            );
            cb.require_zero(
                "initial value doesn't change in an access group",
                q.initial_value.clone() - q.initial_value_prev(),
            );
        });

        // Only reversible rws have `value_prev`.
        // There is no need to constain MemoryRw and StackRw since the 'read
        // consistency' part of the constaints are enough for them to behave
        // correctly.
        // For these 6 Rws whose `value_prev` need to be
        // constrained:
        // (1) `AccountStorage` and `Account`: they are related to storage
        // and they should be connected to MPT cricuit later to check the
        // `value_prev`.
        // (2)`TxAccessListAccount` and
        // `TxAccessListAccountStorage`:  Default values of them should be
        // `false` indicating "not accessed yet".
        // (3) `AccountDestructed`: Since we probably
        // will not support this feature, it is skipped now.
        // (4) `TxRefund`: Default values should be '0'. BTW it may be moved out of rw table in the future. See https://github.com/privacy-scaling-explorations/zkevm-circuits/issues/395
        // for more details.

        // FIXME: For RwTableTag::Account, this is a dummy placeholder to pass
        // constraints It should be aux2/committed_value.
        // We should fix this after the committed_value field of Rw::Account in
        // both bus-mapping and evm-circuits are implemented.
        /*
        self.condition(q.first_access(), |cb| {
            cb.require_equal(
                "prev value when first access",
                q.value_prev_col.clone(),
                (q.tag_matches(RwTableTag::TxAccessListAccount)
                    + q.tag_matches(RwTableTag::TxAccessListAccountStorage)
                    + q.tag_matches(RwTableTag::AccountDestructed)
                    + q.tag_matches(RwTableTag::TxRefund))
                    * 0u64.expr()
                    + q.tag_matches(RwTableTag::Account)
                          *  q.value_prev_col.clone()
                    + q.tag_matches(RwTableTag::AccountStorage)
                       *     q.aux2.clone(), // committed value
            );
        });
        self.condition(q.not_first_access(), |cb| {
            cb.require_equal(
                "prev value when not first acccess",
                q.value_prev_col.clone(),
                (q.tag_matches(RwTableTag::TxAccessListAccount)
                    + q.tag_matches(RwTableTag::TxAccessListAccountStorage)
                    + q.tag_matches(RwTableTag::AccountDestructed)
                    + q.tag_matches(RwTableTag::TxRefund))
                    * q.value_prev.clone()
                    + q.tag_matches(RwTableTag::Account) * q.value_prev_col.clone()
                    + q.tag_matches(RwTableTag::AccountStorage) * q.value_prev.clone(),
            );
        });
        */
        /*
        self.require_equal("rw table rlc", q.rw_rlc.clone(), {
            rlc::expr(
                &[
                    q.rw_counter.value.clone(),
                    q.is_write.clone(),
                    q.tag.clone(),
                    q.id.value.clone(),
                    q.address.value.clone(),
                    q.field_tag.clone(),
                    q.storage_key.encoded.clone(),
                    q.value.clone(),
                    q.value_prev_col.clone(),
                    0u64.expr(), //q.aux1,
                    q.aux2.clone(),
                ],
                &q.power_of_randomness,
            )
        })
        */
    }

    fn build_start_constraints(&mut self, q: &Queries<F>) {
        // 1.0. Unused keys are 0
        self.require_zero("field_tag is 0 for Start", q.field_tag());
        self.require_zero("address is 0 for Start", q.rw_table.address.clone());
        self.require_zero("id is 0 for Start", q.id());
        self.require_zero("storage_key is 0 for Start", q.rw_table.storage_key.clone());
        // 1.1. rw_counter increases by 1 for every non-first row
        self.require_zero(
            "rw_counter increases by 1 for every non-first row",
            q.lexicographic_ordering_selector.clone() * (q.rw_counter_change() - 1.expr()),
        );
        // 1.2. Start value is 0
        self.require_zero("Start value is 0", q.value());
        // 1.3. Start initial value is 0
        self.require_zero("Start initial_value is 0", q.initial_value());
        // 1.4. state_root is unchanged for every non-first row
        self.condition(q.lexicographic_ordering_selector.clone(), |cb| {
            cb.require_equal(
                "state_root is unchanged for Start",
                q.state_root(),
                q.state_root_prev(),
            )
        });
        self.require_zero("value_prev column is 0 for Start", q.value_prev_column());
    }

    fn build_memory_constraints(&mut self, q: &Queries<F>) {
        // 2.0. Unused keys are 0
        self.require_zero("field_tag is 0 for Memory", q.field_tag());
        self.require_zero(
            "storage_key is 0 for Memory",
            q.rw_table.storage_key.clone(),
        );
        // 2.1. First access for a set of all keys are 0 if READ
        self.require_zero(
            "first access for a set of all keys are 0 if READ",
            q.first_access() * q.is_read() * q.value(),
        );
        // could do this more efficiently by just asserting address = limb0 + 2^16 *
        // limb1?
        // 2.2. mem_addr in range
        for limb in &q.address.limbs[2..] {
            self.require_zero("memory address fits into 2 limbs", limb.clone());
        }
        // 2.3. value is a byte
        self.add_lookup(
            "memory value is a byte",
            vec![(q.rw_table.value.clone(), q.lookups.u8.clone())],
        );
        // 2.4. Start initial value is 0
        self.require_zero("initial Memory value is 0", q.initial_value());
        // 2.5. state root does not change
        self.require_equal(
            "state_root is unchanged for Memory",
            q.state_root(),
            q.state_root_prev(),
        );
        self.require_equal(
            "value_prev column equals initial_value for Memory",
            q.value_prev_column(),
            q.initial_value(),
        );
    }

    fn build_stack_constraints(&mut self, q: &Queries<F>) {
        // 3.0. Unused keys are 0
        self.require_zero("field_tag is 0 for Stack", q.field_tag());
        self.require_zero("storage_key is 0 for Stack", q.rw_table.storage_key.clone());
        // 3.1. First access for a set of all keys
        self.require_zero(
            "first access to new stack address is a write",
            q.first_access() * (1.expr() - q.is_write()),
        );
        // 3.2. stack_ptr in range
        self.add_lookup(
            "stack address fits into 10 bits",
            vec![(q.rw_table.address.clone(), q.lookups.u10.clone())],
        );
        // 3.3. stack_ptr only increases by 0 or 1
        self.condition(q.is_tag_and_id_unchanged.clone(), |cb| {
            cb.require_boolean(
                "if previous row is also Stack with unchanged call id, address change is 0 or 1",
                q.address_change(),
            )
        });
        // 3.4. Stack initial value is 0
        self.require_zero("initial Stack value is 0", q.initial_value.clone());
        // 3.5 state root does not change
        self.require_equal(
            "state_root is unchanged for Stack",
            q.state_root(),
            q.state_root_prev(),
        );
        self.require_equal(
            "value_prev column equals initial_value for Stack",
            q.value_prev_column(),
            q.initial_value(),
        );
    }

    fn build_account_storage_constraints(&mut self, q: &Queries<F>) {
        // TODO: cold VS warm
        // ref. spec 4.0. Unused keys are 0
        self.require_zero("field_tag is 0 for AccountStorage", q.field_tag());

        // value = 0 means the leaf doesn't exist. 0->0 transition requires a
        // non-existing proof.
        let is_non_exist = q.is_non_exist();
        self.require_equal(
            "mpt_proof_type is field_tag or NonExistingStorageProof",
            q.mpt_proof_type(),
            is_non_exist.expr() * MPTProofType::NonExistingStorageProof.expr()
                + (1.expr() - is_non_exist) * MPTProofType::StorageMod.expr(),
        );

        // ref. spec 4.1. MPT lookup for last access to (address, storage_key)
        self.condition(q.last_access(), |cb| {
            cb.add_lookup(
                "mpt_update exists in mpt circuit for AccountStorage last access",
                vec![
                    (
                        q.rw_table.address.clone(),
                        q.mpt_update_table.address.clone(),
                    ),
                    (
                        q.rw_table.storage_key.clone(),
                        q.mpt_update_table.storage_key.clone(),
                    ),
                    (q.mpt_proof_type(), q.mpt_update_table.proof_type.clone()),
                    (q.state_root(), q.mpt_update_table.new_root.clone()),
                    (q.state_root_prev(), q.mpt_update_table.old_root.clone()),
                    (q.value(), q.mpt_update_table.new_value.clone()),
                    (q.initial_value(), q.mpt_update_table.old_value.clone()),
                ],
            );
        });

        self.condition(q.not_first_access.clone(), |cb| {
            cb.require_equal(
                "value column at Rotation::prev() equals value_prev at Rotation::cur()",
                q.rw_table.value_prev.clone(),
                q.value_prev_column(),
            );
        });
    }

    fn build_tx_access_list_account_constraints(&mut self, q: &Queries<F>) {
        self.require_zero("field_tag is 0 for TxAccessListAccount", q.field_tag());
        self.require_zero(
            "storage_key is 0 for TxAccessListAccount",
            q.rw_table.storage_key.clone(),
        );
        self.require_boolean("TxAccessListAccount value is boolean", q.value());
        self.require_zero(
            "initial TxAccessListAccount value is false",
            q.initial_value(),
        );

        self.require_equal(
            "state_root is unchanged for TxAccessListAccount",
            q.state_root(),
            q.state_root_prev(),
        );

        self.condition(q.not_first_access.clone(), |cb| {
            cb.require_equal(
                "value column at Rotation::prev() equals value_prev at Rotation::cur()",
                q.rw_table.value_prev.clone(),
                q.value_prev_column(),
            );
        });
    }

    fn build_tx_access_list_account_storage_constraints(&mut self, q: &Queries<F>) {
        self.require_zero(
            "field_tag is 0 for TxAccessListAccountStorage",
            q.field_tag(),
        );
        self.require_boolean("TxAccessListAccountStorage value is boolean", q.value());
        self.require_zero(
            "initial TxAccessListAccountStorage value is false",
            q.initial_value(),
        );

        self.require_equal(
            "state_root is unchanged for TxAccessListAccountStorage",
            q.state_root(),
            q.state_root_prev(),
        );

        self.condition(q.not_first_access.clone(), |cb| {
            cb.require_equal(
                "value column at Rotation::prev() equals value_prev at Rotation::cur()",
                q.rw_table.value_prev.clone(),
                q.value_prev_column(),
            );
        });
    }

    fn build_tx_refund_constraints(&mut self, q: &Queries<F>) {
        // 7.0. `address`, `field_tag` and `storage_key` are 0
        self.require_zero("address is 0 for TxRefund", q.rw_table.address.clone());
        self.require_zero("field_tag is 0 for TxRefund", q.field_tag());
        self.require_zero(
            "storage_key is 0 for TxRefund",
            q.rw_table.storage_key.clone(),
        );
        // 7.1. `state root` is not changed
        self.require_equal(
            "state_root is unchanged for TxRefund",
            q.state_root(),
            q.state_root_prev(),
        );

        self.condition(q.not_first_access.clone(), |cb| {
            cb.require_equal(
                "value column at Rotation::prev() equals value_prev at Rotation::cur()",
                q.rw_table.value_prev.clone(),
                q.value_prev_column(),
            );
        });
        // 7.2. `initial value` is 0
        self.require_zero("initial TxRefund value is 0", q.initial_value());
        // 7.3. First access for a set of all keys are 0 if READ
        self.require_zero(
            "first access for a set of all keys are 0 if READ",
            q.first_access() * q.is_read() * q.value(),
        );
    }

    fn build_account_constraints(&mut self, q: &Queries<F>) {
        // ref. spec 6.0. Unused keys are 0
        self.require_zero("id is 0 for Account", q.id());
        self.require_zero(
            "storage_key is 0 for Account",
            q.rw_table.storage_key.clone(),
        );

        // mpt circuit will verify correctness of mpt proof type and therefore the field
        // tag. self.require_in_set(
        //     "field_tag in AccountFieldTag range",
        //     q.field_tag(),
        //     set::<F, AccountFieldTag>(),
        // );

        self.require_equal(
            "mpt_proof_type is field_tag or NonExistingAccountProofs",
            q.mpt_proof_type(),
<<<<<<< HEAD
            q.is_non_exist() * ProofType::AccountDoesNotExist.expr()
                + (1.expr() - q.is_non_exist()) * q.field_tag(),
=======
            // degree = max(4, 4 + 1) = 5
            is_non_exist.expr() * MPTProofType::NonExistingAccountProof.expr()
                + (1.expr() - is_non_exist) * q.field_tag(),
>>>>>>> fb5a424a
        );

        // last_access degree = 1
        self.condition(q.last_access(), |cb| {
            cb.add_lookup(
                "mpt_update exists in mpt circuit for Account last access",
                vec![
                    (
                        q.rw_table.address.clone(),
                        q.mpt_update_table.address.clone(),
                    ),
                    (
                        q.rw_table.storage_key.clone(),
                        q.mpt_update_table.storage_key.clone(),
                    ),
                    (q.mpt_proof_type(), q.mpt_update_table.proof_type.clone()),
                    (q.state_root(), q.mpt_update_table.new_root.clone()),
                    (q.state_root_prev(), q.mpt_update_table.old_root.clone()),
                    (q.value(), q.mpt_update_table.new_value.clone()),
                    (q.initial_value(), q.mpt_update_table.old_value.clone()),
                ],
            );
        });

        self.condition(q.not_first_access.clone(), |cb| {
            cb.require_equal(
                "value column at Rotation::prev() equals value_prev at Rotation::cur()",
                q.rw_table.value_prev.clone(),
                q.value_prev_column(),
            );
        });
    }

    fn build_call_context_constraints(&mut self, q: &Queries<F>) {
        self.require_zero("address is 0 for CallContext", q.rw_table.address.clone());
        self.require_zero(
            "storage_key is 0 for CallContext",
            q.rw_table.storage_key.clone(),
        );
        self.add_lookup(
            "field_tag in CallContextFieldTag range",
            vec![(q.field_tag(), q.lookups.call_context_field_tag.clone())],
        );
        self.require_zero("initial CallContext value is 0", q.initial_value());
        self.require_equal(
            "state_root is unchanged for CallContext",
            q.state_root(),
            q.state_root_prev(),
        );
        self.require_zero(
            "value_prev column is 0 for CallContext",
            q.value_prev_column(),
        );
    }

    fn build_tx_log_constraints(&mut self, q: &Queries<F>) {
        self.require_equal(
            "is_write is always true for TxLog",
            q.rw_table.is_write.clone(),
            1.expr(),
        );
        self.require_zero("initial TxLog value is 0", q.initial_value());

        self.require_equal(
            "state_root is unchanged for TxLog",
            q.state_root(),
            q.state_root_prev(),
        );
        self.require_equal(
            "value_prev column equals initial_value for TxLog",
            q.value_prev_column(),
            q.initial_value(),
        );
    }

    fn build_tx_receipt_constraints(&mut self, q: &Queries<F>) {
        // TODO: implement TxReceipt constraints
        self.require_equal("TxReceipt rows not implemented", 1.expr(), 0.expr());

        self.require_equal(
            "state_root is unchanged for TxReceipt",
            q.state_root(),
            q.state_root_prev(),
        );
        self.require_zero(
            "value_prev_column is 0 for TxReceipt",
            q.value_prev_column(),
        );
    }

    fn require_zero(&mut self, name: &'static str, e: Expression<F>) {
        self.constraints.push((name, self.condition.clone() * e));
    }

    fn require_equal(&mut self, name: &'static str, left: Expression<F>, right: Expression<F>) {
        self.require_zero(name, left - right)
    }

    fn require_boolean(&mut self, name: &'static str, e: Expression<F>) {
        self.require_zero(name, e.clone() * (1.expr() - e))
    }

    fn require_in_set(&mut self, name: &'static str, item: Expression<F>, set: Vec<Expression<F>>) {
        self.require_zero(
            name,
            set.iter().fold(1.expr(), |acc, element| {
                acc * (item.clone() - element.clone())
            }),
        );
    }

    fn add_lookup(&mut self, name: &'static str, lookup: Vec<(Expression<F>, Expression<F>)>) {
        let mut lookup = lookup;
        for (expression, _) in lookup.iter_mut() {
            *expression = expression.clone() * self.condition.clone();
        }
        self.lookups.push((name, lookup));
    }

    fn condition(&mut self, condition: Expression<F>, build: impl FnOnce(&mut Self)) {
        let original_condition = self.condition.clone();
        self.condition = self.condition.clone() * condition;
        build(self);
        self.condition = original_condition;
    }
}

impl<F: Field> Queries<F> {
    fn selector(&self) -> Expression<F> {
        self.selector.clone()
    }

    fn is_write(&self) -> Expression<F> {
        self.rw_table.is_write.clone()
    }

    fn is_read(&self) -> Expression<F> {
        not::expr(self.is_write())
    }

    fn tag(&self) -> Expression<F> {
        self.rw_table.tag.clone()
    }

    fn id(&self) -> Expression<F> {
        self.rw_table.id.clone()
    }

    fn id_change(&self) -> Expression<F> {
        self.id() - self.rw_table.prev_id.clone()
    }

    fn field_tag(&self) -> Expression<F> {
        self.rw_table.field_tag.clone()
    }

    fn value(&self) -> Expression<F> {
        self.rw_table.value.clone()
    }

    fn value_prev(&self) -> Expression<F> {
        self.rw_table.value_prev.clone()
    }

    fn initial_value(&self) -> Expression<F> {
        self.initial_value.clone()
    }

    fn initial_value_prev(&self) -> Expression<F> {
        self.initial_value_prev.clone()
    }

    fn is_non_exist(&self) -> Expression<F> {
        self.is_non_exist.clone()
    }

    fn mpt_proof_type(&self) -> Expression<F> {
        self.mpt_proof_type.clone()
    }

    fn tag_matches(&self, tag: RwTableTag) -> Expression<F> {
        BinaryNumberConfig::<RwTableTag, 4>::value_equals_expr(tag, self.tag_bits.clone())
    }

    // be careful! not boolean!!
    fn first_access(&self) -> Expression<F> {
        not::expr(self.not_first_access.clone())
    }
    fn not_first_access(&self) -> Expression<F> {
        self.not_first_access.clone()
    }

    fn address_change(&self) -> Expression<F> {
        self.rw_table.address.clone() - self.rw_table.prev_address.clone()
    }

    fn rw_counter_change(&self) -> Expression<F> {
        self.rw_table.rw_counter.clone() - self.rw_table.prev_rw_counter.clone()
    }

    fn tx_log_index(&self) -> Expression<F> {
        from_digits(&self.address.limbs[0..2], (1u64 << 16).expr())
    }

    fn tx_log_index_prev(&self) -> Expression<F> {
        from_digits(&self.address.limbs_prev[0..2], (1u64 << 16).expr())
    }

    fn tx_log_id(&self) -> Expression<F> {
        from_digits(&self.address.limbs[3..5], (1u64 << 16).expr())
    }

    fn tx_log_id_prev(&self) -> Expression<F> {
        from_digits(&self.address.limbs_prev[3..5], (1u64 << 16).expr())
    }

    fn last_access(&self) -> Expression<F> {
        self.last_access.clone()
    }

    fn state_root(&self) -> Expression<F> {
        self.state_root.clone()
    }

    fn state_root_prev(&self) -> Expression<F> {
        self.state_root_prev.clone()
    }

    fn value_prev_column(&self) -> Expression<F> {
        self.rw_table.value_prev_column.clone()
    }
}

fn from_digits<F: Field>(digits: &[Expression<F>], base: Expression<F>) -> Expression<F> {
    digits
        .iter()
        .rev()
        .fold(Expression::Constant(F::zero()), |result, digit| {
            digit.clone() + result * base.clone()
        })
}

fn set<F: Field, T: IntoEnumIterator + Expr<F>>() -> Vec<Expression<F>> {
    T::iter().map(|x| x.expr()).collect() // you don't need this collect if you
                                          // can figure out the return type
                                          // without it.
}<|MERGE_RESOLUTION|>--- conflicted
+++ resolved
@@ -5,16 +5,8 @@
 };
 use crate::util::Expr;
 use crate::{
-<<<<<<< HEAD
     evm_circuit::{param::N_BYTES_WORD, util::not},
-    table::{ProofType, RwTableTag},
-=======
-    evm_circuit::{
-        param::N_BYTES_WORD,
-        util::{math_gadget::generate_lagrange_base_polynomial, not},
-    },
-    table::{AccountFieldTag, MPTProofType, RwTableTag},
->>>>>>> fb5a424a
+    table::{MPTProofType as ProofType, RwTableTag},
 };
 use eth_types::Field;
 use gadgets::binary_number::BinaryNumberConfig;
@@ -507,14 +499,8 @@
         self.require_equal(
             "mpt_proof_type is field_tag or NonExistingAccountProofs",
             q.mpt_proof_type(),
-<<<<<<< HEAD
-            q.is_non_exist() * ProofType::AccountDoesNotExist.expr()
+            q.is_non_exist() * ProofType::NonExistingAccountProof.expr()
                 + (1.expr() - q.is_non_exist()) * q.field_tag(),
-=======
-            // degree = max(4, 4 + 1) = 5
-            is_non_exist.expr() * MPTProofType::NonExistingAccountProof.expr()
-                + (1.expr() - is_non_exist) * q.field_tag(),
->>>>>>> fb5a424a
         );
 
         // last_access degree = 1
