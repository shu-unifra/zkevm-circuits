--- conflicted
+++ resolved
@@ -1,17 +1,9 @@
-<<<<<<< HEAD
 use super::mpt_updates::MptUpdates;
-use crate::evm_circuit::table::CallContextFieldTag;
-use eth_types::Field;
-use halo2_proofs::{
-    circuit::Layouter,
-    plonk::{Advice, Column, ConstraintSystem, Error, Expression, Fixed, VirtualCells},
-=======
 use crate::table::CallContextFieldTag;
 use eth_types::Field;
 use halo2_proofs::{
     circuit::{Layouter, Value},
     plonk::{Column, ConstraintSystem, Error, Expression, Fixed, VirtualCells},
->>>>>>> 6abc33ee
     poly::Rotation,
 };
 use std::marker::PhantomData;
