use crate::{
    evm_circuit::{
        execution::ExecutionGadget,
        param::{
            N_BYTES_ACCOUNT_ADDRESS, N_BYTES_GAS, N_BYTES_MEMORY_ADDRESS, N_BYTES_MEMORY_WORD_SIZE,
            N_BYTES_U64,
        },
        step::ExecutionState,
        util::{
            common_gadget::TransferGadget,
            constraint_builder::{
                ConstraintBuilder, ReversionInfo, StepStateTransition,
                Transition::{Any, Delta, To},
            },
            from_bytes,
            math_gadget::ConstantDivisionGadget,
            memory_gadget::{MemoryAddressGadget, MemoryExpansionGadget},
            not, select, CachedRegion, Cell, RandomLinearCombination, Word, rlc,
        },
        witness::{Block, Call, ExecStep, Transaction},
    },
    table::{AccountFieldTag, CallContextFieldTag},
    util::Expr,
};
use bus_mapping::{circuit_input_builder::CopyDataType, evm::OpcodeId};
use eth_types::{evm_types::GasCost, Field, ToLittleEndian, ToScalar, U256};
use ethers_core::utils::keccak256;
use halo2_proofs::{circuit::Value, plonk::Error};
use keccak256::EMPTY_HASH_LE;
use std::iter::once;

/// Gadget for CREATE and CREATE2 opcodes
#[derive(Clone, Debug)]
pub(crate) struct CreateGadget<F> {
    opcode: Cell<F>,
    is_create2: Cell<F>,

    value: Word<F>,
    salt: Word<F>,
    new_address: RandomLinearCombination<F, N_BYTES_ACCOUNT_ADDRESS>,

    // tx access list for new address
    tx_id: Cell<F>,
    reversion_info: ReversionInfo<F>,
    was_warm: Cell<F>,

    caller_address: RandomLinearCombination<F, N_BYTES_ACCOUNT_ADDRESS>,
    nonce: RandomLinearCombination<F, N_BYTES_U64>,

    callee_reversion_info: ReversionInfo<F>,
    callee_is_success: Cell<F>,

    transfer: TransferGadget<F>,

    initialization_code: MemoryAddressGadget<F>,
    initialization_code_word_size: ConstantDivisionGadget<F, N_BYTES_MEMORY_ADDRESS>,
    memory_expansion: MemoryExpansionGadget<F, 1, N_BYTES_MEMORY_WORD_SIZE>,

    gas_left: ConstantDivisionGadget<F, N_BYTES_GAS>,

    code_hash: Cell<F>,

    keccak_input: Cell<F>,
    keccak_input_length: Cell<F>,
    keccak_output: Word<F>,
}

impl<F: Field> ExecutionGadget<F> for CreateGadget<F> {
    const NAME: &'static str = "CREATE";

    const EXECUTION_STATE: ExecutionState = ExecutionState::CREATE;

    fn configure(cb: &mut ConstraintBuilder<F>) -> Self {
        // Use rw_counter of the step which triggers next call as its call_id.
        let callee_call_id = cb.curr.state.rw_counter.clone();

        let opcode = cb.query_cell();
        cb.opcode_lookup(opcode.expr(), 1.expr());

        let is_create2 = cb.query_bool();
        cb.require_equal(
            "Opcode is CREATE or CREATE2",
            opcode.expr(),
            select::expr(
                is_create2.expr(),
                OpcodeId::CREATE2.expr(),
                OpcodeId::CREATE.expr(),
            ),
        );

        let value = cb.query_word();
        cb.stack_pop(value.expr());

        let initialization_code = MemoryAddressGadget::construct_2(cb);
        cb.stack_pop(initialization_code.offset()); // are these rlc or not?
        cb.stack_pop(initialization_code.length());

        let salt = cb.condition(is_create2.expr(), |cb| {
            let salt = cb.query_word();
            cb.stack_pop(salt.expr());
            salt
        });
        let new_address = cb.query_rlc();
        let callee_is_success = cb.query_bool();
        cb.stack_push(callee_is_success.expr() * new_address.expr());

        let code_hash = cb.query_cell();
        cb.condition(initialization_code.has_length(), |cb| {
            cb.copy_table_lookup(
                cb.curr.state.call_id.expr(),
                CopyDataType::Memory.expr(),
                code_hash.expr(),
                CopyDataType::Bytecode.expr(),
                initialization_code.offset(),
                initialization_code.address(),
                0.expr(),
                initialization_code.length(),
                0.expr(),
                initialization_code.length(),
            );
        });
        cb.condition(not::expr(initialization_code.has_length()), |cb| {
            cb.require_equal(
                "",
                code_hash.expr(),
                Word::random_linear_combine_expr(
                    (*EMPTY_HASH_LE).map(|b| b.expr()),
                    cb.power_of_randomness(),
                ),
            );
        });

        let tx_id = cb.call_context(None, CallContextFieldTag::TxId);
        let mut reversion_info = cb.reversion_info_read(None);
        let was_warm = cb.query_bool();
        cb.account_access_list_write(
            tx_id.expr(),
            from_bytes::expr(&new_address.cells),
            1.expr(),
            was_warm.expr(),
            Some(&mut reversion_info),
        );

        let caller_address = cb.query_rlc();
        cb.call_context_lookup(
            0.expr(),
            None,
            CallContextFieldTag::CalleeAddress,
            from_bytes::expr(&caller_address.cells),
        );

        let nonce = cb.query_rlc();
        cb.account_write(
            from_bytes::expr(&caller_address.cells),
            AccountFieldTag::Nonce,
            from_bytes::expr(&nonce.cells) + 1.expr(),
            from_bytes::expr(&nonce.cells),
            Some(&mut reversion_info),
        );

        let mut callee_reversion_info = cb.reversion_info_write(Some(callee_call_id.expr()));
        cb.account_write(
            from_bytes::expr(&new_address.cells),
            AccountFieldTag::Nonce,
            1.expr(),
            0.expr(),
            Some(&mut callee_reversion_info),
        );

        let transfer = TransferGadget::construct(
            cb,
            from_bytes::expr(&caller_address.cells),
            from_bytes::expr(&new_address.cells),
            value.clone(),
            &mut callee_reversion_info,
        );

        let memory_expansion =
            MemoryExpansionGadget::construct(cb, [initialization_code.address()]);

        let stack_pointer_delta = 2.expr() + is_create2.expr();

        // EIP-150: all but one 64th of the caller's gas is sent to the callee.
        // let caller_gas_left =
        // (geth_step.gas.0 - geth_step.gas_cost.0 - memory_expansion_gas_cost) / 64;

        let initialization_code_word_size =
            ConstantDivisionGadget::construct(cb, initialization_code.length() + 31.expr(), 32);
        let keccak_gas_cost = GasCost::COPY_SHA3.expr()
            * is_create2.expr()
            * initialization_code_word_size.quotient();

        let gas_cost = GasCost::CREATE.expr() + memory_expansion.gas_cost() + keccak_gas_cost;
        let gas_remaining = cb.curr.state.gas_left.expr() - gas_cost;
        let gas_left = ConstantDivisionGadget::construct(cb, gas_remaining.clone(), 64);
        let callee_gas_left = gas_remaining - gas_left.quotient();
        for (field_tag, value) in [
            (
                CallContextFieldTag::ProgramCounter,
                cb.curr.state.program_counter.expr() + 1.expr(),
            ),
            (
                CallContextFieldTag::StackPointer,
                cb.curr.state.stack_pointer.expr() + stack_pointer_delta,
            ),
            (CallContextFieldTag::GasLeft, gas_left.quotient()),
            (
                CallContextFieldTag::MemorySize,
                memory_expansion.next_memory_word_size(),
            ),
            (
                CallContextFieldTag::ReversibleWriteCounter,
                cb.curr.state.reversible_write_counter.expr() + 2.expr(),
            ),
        ] {
            cb.call_context_lookup(true.expr(), None, field_tag, value);
        }

        for (field_tag, value) in [
            (CallContextFieldTag::CallerId, cb.curr.state.call_id.expr()),
            (CallContextFieldTag::IsSuccess, callee_is_success.expr()),
            (
                CallContextFieldTag::IsPersistent,
                callee_reversion_info.is_persistent(),
            ),
            (CallContextFieldTag::TxId, tx_id.expr()),
            (
                CallContextFieldTag::CallerAddress,
                from_bytes::expr(&caller_address.cells),
            ),
            (
                CallContextFieldTag::CalleeAddress,
                from_bytes::expr(&new_address.cells),
            ),
            (
                CallContextFieldTag::RwCounterEndOfReversion,
                callee_reversion_info.rw_counter_end_of_reversion(),
            ),
        ] {
            cb.call_context_lookup(true.expr(), Some(callee_call_id.expr()), field_tag, value);
        }

        cb.require_step_state_transition(StepStateTransition {
            rw_counter: Delta(cb.rw_counter_offset()),
            call_id: To(callee_call_id.expr()),
            is_root: To(false.expr()),
            is_create: To(true.expr()),
            code_hash: To(code_hash.expr()),
            // gas_left: To(callee_gas_left),
            gas_left: Any,
            reversible_write_counter: To(3.expr()),
            ..StepStateTransition::new_context()
        });

        let keccak_input = cb.query_cell();
        let keccak_input_length = cb.query_cell();
        cb.condition(is_create2.expr(), |cb| {
            // TODO: some comments here explaining what's going on....
            let randomness_raised_to_16 = cb.power_of_randomness()[15].clone();
            let randomness_raised_to_32 = randomness_raised_to_16.clone().square();
            let randomness_raised_to_64 = randomness_raised_to_32.clone().square();
            let randomness_raised_to_84 =
                randomness_raised_to_64.clone() * cb.power_of_randomness()[19].clone();
            // cb.require_equal(
            //     "aw3rw3r",
            //     keccak_input.expr(),
            //     0xff.expr() * randomness_raised_to_84
            //         + caller_address.expr() * randomness_raised_to_64
            //         + salt.expr() * randomness_raised_to_32
            //         + code_hash.expr(),
            // );
            cb.require_equal("23452345", keccak_input_length.expr(), (1 + 20 + 32 + 32).expr());
        });
        // cb.condition(not::expr(is_create2.expr()), |cb| {()});

        let keccak_output = cb.query_word();
        // cb.keccak_table_lookup(
        //     keccak_input.expr(),
        //     keccak_input_length.expr(),
        //     keccak_output.expr(),
        // );

        Self {
            opcode,
            is_create2,
            reversion_info,
            tx_id,
            was_warm,
            value,
            salt,
            new_address,
            caller_address,
            nonce,
            callee_reversion_info,
            transfer,
            initialization_code,
            memory_expansion,
            gas_left,
            callee_is_success,
            code_hash,
<<<<<<< HEAD
            keccak_output,
            keccak_input,
            keccak_input_length,
=======
            initialization_code_word_size,
>>>>>>> b36697ea
        }
    }

    fn assign_exec_step(
        &self,
        region: &mut CachedRegion<'_, '_, F>,
        offset: usize,
        block: &Block<F>,
        tx: &Transaction,
        call: &Call,
        step: &ExecStep,
    ) -> Result<(), Error> {
        let opcode = step.opcode.unwrap();
        let is_create2 = opcode == OpcodeId::CREATE2;
        self.opcode
            .assign(region, offset, Value::known(F::from(opcode.as_u64())))?;
        self.is_create2.assign(
            region,
            offset,
            Value::known(is_create2.to_scalar().unwrap()),
        )?;

        let [value, initialization_code_start, initialization_code_length] = [0, 1, 2]
            .map(|i| step.rw_indices[i])
            .map(|idx| block.rws[idx].stack_value());
        let salt = if is_create2 {
            block.rws[step.rw_indices[3]].stack_value()
        } else {
            U256::zero()
        };

        let copy_rw_increase = initialization_code_length.as_usize();
        // dopy lookup here advances rw_counter by initialization_code_length;

        let values: Vec<_> = (4 + usize::from(is_create2)
            ..4 + usize::from(is_create2) + initialization_code_length.as_usize())
            .map(|i| block.rws[step.rw_indices[i]].memory_value())
            .collect();
        let mut code_hash = keccak256(&values);
        code_hash.reverse();
        let code_hash_rlc =
            RandomLinearCombination::random_linear_combine(code_hash.clone(), block.randomness);
        self.code_hash.assign(region, offset, Value::known(code_hash_rlc))?;

        let tx_access_rw =
            block.rws[step.rw_indices[7 + usize::from(is_create2) + copy_rw_increase]];

        let new_address = tx_access_rw.address().expect("asdfawefasdf");

        for (word, assignment) in [(&self.value, value), (&self.salt, salt)] {
            word.assign(region, offset, Some(assignment.to_le_bytes()))?;
        }
        let initialization_code_address = self.initialization_code.assign(
            region,
            offset,
            initialization_code_start,
            initialization_code_length,
            block.randomness,
        )?;

        let mut bytes = new_address.to_fixed_bytes();
        bytes.reverse();
        self.new_address.assign(region, offset, Some(bytes))?;

        self.tx_id
            .assign(region, offset, Value::known(tx.id.to_scalar().unwrap()))?;

        self.reversion_info.assign(
            region,
            offset,
            call.rw_counter_end_of_reversion,
            call.is_persistent,
        )?;

        self.was_warm.assign(
            region,
            offset,
            Value::known(
                tx_access_rw
                    .tx_access_list_value_pair()
                    .1
                    .to_scalar()
                    .unwrap(),
            ),
        )?;

        let mut caller_address_bytes = call.callee_address.to_fixed_bytes();
        caller_address_bytes.reverse();
        self.caller_address
            .assign(region, offset, Some(caller_address_bytes.clone()))?;

        let nonce_bytes = block.rws
            [step.rw_indices[9 + usize::from(is_create2) + copy_rw_increase]]
            .account_value_pair()
            .1
            .low_u64()
            .to_le_bytes();
        self.nonce.assign(region, offset, Some(nonce_bytes))?;

        let [callee_rw_counter_end_of_reversion, callee_is_persistent] = [10, 11].map(|i| {
            block.rws[step.rw_indices[i + usize::from(is_create2) + copy_rw_increase]]
                .call_context_value()
        });

        self.callee_reversion_info.assign(
            region,
            offset,
            callee_rw_counter_end_of_reversion
                .low_u64()
                .try_into()
                .unwrap(),
            callee_is_persistent.low_u64() != 0,
        )?;

        let [caller_balance_pair, callee_balance_pair] = [13, 14].map(|i| {
            block.rws[step.rw_indices[i + usize::from(is_create2) + copy_rw_increase]]
                .account_value_pair()
        });
        self.transfer.assign(
            region,
            offset,
            caller_balance_pair,
            callee_balance_pair,
            value,
        )?;

        let (_next_memory_word_size, memory_expansion_gas_cost) = self.memory_expansion.assign(
            region,
            offset,
            step.memory_word_size(),
            [initialization_code_address],
        )?;

        let (initialization_code_word_size, _remainder) =
            self.initialization_code_word_size.assign(
                region,
                offset,
                (31u64 + initialization_code_length.as_u64()).into(),
            )?;

        self.gas_left.assign(
            region,
            offset,
            (step.gas_left
                - GasCost::CREATE.as_u64()
                - u64::try_from(memory_expansion_gas_cost).unwrap()
                - u64::try_from(initialization_code_word_size).unwrap()
                    * GasCost::COPY_SHA3.as_u64())
            .into(),
        )?;

        self.callee_is_success.assign(
            region,
            offset,
            Value::known(
                block.rws[step.rw_indices[21 + usize::from(is_create2) + copy_rw_increase]]
                    .call_context_value()
                    .to_scalar()
                    .unwrap(),
            ),
        )?;

        if is_create2 {
            self.keccak_input.assign(
                region,
                offset,
                Value::known(rlc::value(
                    once(&0xffu8)
                        .chain(&caller_address_bytes)
                        .chain(salt.to_le_bytes().iter())
                        .chain(&code_hash),
                    block.randomness,
                )),
            )?;
            self.keccak_input_length.assign(
                region,
                offset,
                Value::known((1 + 20 + 32 + 32).into()),
            )?;
        } else {
            self.keccak_input.assign(region, offset, Value::known(0.into()))?;
            self.keccak_input_length
                .assign(region, offset, Value::known(2.into()))?;
        }

        let mut keccak_output = keccak256(&[0, 0]);
        keccak_output.reverse();
        self.keccak_output
            .assign(region, offset, Some(keccak_output))?;

        Ok(())
    }
}

#[cfg(test)]
mod test {
    use crate::test_util::run_test_circuits;
    use eth_types::{
        address, bytecode, evm_types::OpcodeId, geth_types::Account, Address, Bytecode, ToWord,
        Word,
    };
    use itertools::Itertools;
    use mock::{eth, TestContext};

    const CALLEE_ADDRESS: Address = Address::repeat_byte(0xff);
    const CALLER_ADDRESS: Address = Address::repeat_byte(0x34);

    fn callee_bytecode(is_return: bool, offset: u64, length: u64) -> Bytecode {
        let memory_bytes = [0x60; 10];
        let memory_address = 0;
        let memory_value = Word::from_big_endian(&memory_bytes);
        let mut code = bytecode! {
            PUSH10(memory_value)
            PUSH1(memory_address)
            MSTORE
            PUSH2(length)
            PUSH2(32u64 - u64::try_from(memory_bytes.len()).unwrap() + offset)
        };
        code.write_op(if is_return {
            OpcodeId::RETURN
        } else {
            OpcodeId::REVERT
        });
        code
    }

    fn caller_bytecode(return_data_offset: u64, return_data_length: u64) -> Bytecode {
        bytecode! {
            PUSH32(return_data_length)
            PUSH32(return_data_offset)
            PUSH32(0) // call data length
            PUSH32(0) // call data offset
            PUSH32(0) // value
            PUSH32(CALLEE_ADDRESS.to_word())
            PUSH32(4000) // gas
            CALL
            STOP
        }
    }

    #[test]
    fn mason2() {
        let test_parameters = [(0, 0), (0, 10), (300, 20), (1000, 0)];
        for ((offset, length), is_return) in test_parameters.iter().cartesian_product(&[true])
        // FIX MEEEEEE there's an issue when the init call reverts.
        {
            let initializer = callee_bytecode(*is_return, *offset, *length).code();

            let root_code = bytecode! {
                PUSH32(Word::from_big_endian(&initializer))
                PUSH1(0)
                MSTORE

                PUSH1(45)                       // salt
                PUSH1(initializer.len())        // size
                PUSH1(32 - initializer.len())   // offset
                PUSH1(0)                        // value

                CREATE2
            };

            let caller = Account {
                address: CALLER_ADDRESS,
                code: root_code.into(),
                nonce: Word::one(),
                balance: eth(10),
                ..Default::default()
            };

            let test_context = TestContext::<2, 1>::new(
                None,
                |accs| {
                    accs[0]
                        .address(address!("0x000000000000000000000000000000000000cafe"))
                        .balance(eth(10));
                    accs[1].account(&caller);
                },
                |mut txs, accs| {
                    txs[0]
                        .from(accs[0].address)
                        .to(accs[1].address)
                        .gas(100000u64.into());
                },
                |block, _| block,
            )
            .unwrap();

            assert_eq!(
                run_test_circuits(test_context, None),
                Ok(()),
                "(offset, length, is_return) = {:?}",
                (*offset, *length, *is_return),
            );
        }
    }

    #[test]
    fn test_create2() {
        let test_parameters = [(0, 0), (0, 10), (300, 20), (1000, 0)];
        for ((offset, length), is_return) in test_parameters.iter().cartesian_product(&[true])
        // FIX MEEEEEE there's an issue when the init call reverts.
        {
            let initializer = callee_bytecode(*is_return, *offset, *length).code();

            let root_code = bytecode! {
                PUSH32(Word::from_big_endian(&initializer))
                PUSH1(0)
                MSTORE

                PUSH1(34)                       // salt
                PUSH1(initializer.len())        // size
                PUSH1(32 - initializer.len())   // offset
                PUSH1(12)                       // value

                CREATE2
            };

            let caller = Account {
                address: CALLER_ADDRESS,
                code: root_code.into(),
                nonce: Word::one(),
                balance: eth(10),
                ..Default::default()
            };

            let test_context = TestContext::<2, 1>::new(
                None,
                |accs| {
                    accs[0]
                        .address(address!("0x000000000000000000000000000000000000cafe"))
                        .balance(eth(10));
                    accs[1].account(&caller);
                },
                |mut txs, accs| {
                    txs[0]
                        .from(accs[0].address)
                        .to(accs[1].address)
                        .gas(100000u64.into());
                },
                |block, _| block,
            )
            .unwrap();

            assert_eq!(
                run_test_circuits(test_context, None),
                Ok(()),
                "(offset, length, is_return) = {:?}",
                (*offset, *length, *is_return),
            );
        }
    }

    #[test]
    fn mason() {
        // Test the case where the initialization call is successful, but the CREATE
        // call is reverted.
        let initializer = callee_bytecode(true, 0, 10).code();

        let root_code = bytecode! {
            PUSH32(Word::from_big_endian(&initializer))
            PUSH1(0)
            MSTORE

            PUSH1(initializer.len())        // size
            PUSH1(32 - initializer.len())   // offset
            PUSH1(0)                        // value

            CREATE
            PUSH1(0)
            PUSH1(0)
            REVERT
        };

        let caller = Account {
            address: CALLER_ADDRESS,
            code: root_code.into(),
            nonce: Word::one(),
            balance: eth(10),
            ..Default::default()
        };

        let test_context = TestContext::<2, 1>::new(
            None,
            |accs| {
                accs[0]
                    .address(address!("0x000000000000000000000000000000000000cafe"))
                    .balance(eth(10));
                accs[1].account(&caller);
            },
            |mut txs, accs| {
                txs[0]
                    .from(accs[0].address)
                    .to(accs[1].address)
                    .gas(100000u64.into());
            },
            |block, _| block,
        )
        .unwrap();

        assert_eq!(run_test_circuits(test_context, None), Ok(()),);
    }

    #[test]
    fn create() {
        // Test the case where the initialization call is successful, but the CREATE
        // call is reverted.
        let initializer = callee_bytecode(true, 0, 10).code();

        let root_code = bytecode! {
            PUSH32(Word::from_big_endian(&initializer))
            PUSH1(0)
            MSTORE

            PUSH1(initializer.len())        // size
            PUSH1(32 - initializer.len())   // offset
            PUSH1(0)                        // value

            CREATE
            PUSH1(0)
            PUSH1(0)
            REVERT
        };

        let caller = Account {
            address: CALLER_ADDRESS,
            code: root_code.into(),
            nonce: Word::one(),
            balance: eth(10),
            ..Default::default()
        };

        let test_context = TestContext::<2, 1>::new(
            None,
            |accs| {
                accs[0]
                    .address(address!("0x000000000000000000000000000000000000cafe"))
                    .balance(eth(10));
                accs[1].account(&caller);
            },
            |mut txs, accs| {
                txs[0]
                    .from(accs[0].address)
                    .to(accs[1].address)
                    .gas(100000u64.into());
            },
            |block, _| block,
        )
        .unwrap();

        assert_eq!(run_test_circuits(test_context, None), Ok(()),);
    }

    #[test]
    fn create2() {
        // Test the case where the initialization call is successful, but the CREATE
        // call is reverted.
        let initializer = callee_bytecode(true, 0, 10).code();

        let root_code = bytecode! {
            PUSH32(Word::from_big_endian(&initializer))
            PUSH1(0)
            MSTORE

            PUSH1(initializer.len())        // size
            PUSH1(32 - initializer.len())   // offset
            PUSH1(0)                        // value
            PUSH1(56)                       // salt

            CREATE2
        };

        let caller = Account {
            address: CALLER_ADDRESS,
            code: root_code.into(),
            nonce: Word::one(),
            balance: eth(10),
            ..Default::default()
        };

        let test_context = TestContext::<2, 1>::new(
            None,
            |accs| {
                accs[0]
                    .address(address!("0x000000000000000000000000000000000000cafe"))
                    .balance(eth(10));
                accs[1].account(&caller);
            },
            |mut txs, accs| {
                txs[0]
                    .from(accs[0].address)
                    .to(accs[1].address)
                    .gas(100000u64.into());
            },
            |block, _| block,
        )
        .unwrap();

        assert_eq!(run_test_circuits(test_context, None), Ok(()),);
    }
}<|MERGE_RESOLUTION|>--- conflicted
+++ resolved
@@ -298,13 +298,10 @@
             gas_left,
             callee_is_success,
             code_hash,
-<<<<<<< HEAD
             keccak_output,
             keccak_input,
             keccak_input_length,
-=======
             initialization_code_word_size,
->>>>>>> b36697ea
         }
     }
 
@@ -605,7 +602,6 @@
     fn test_create2() {
         let test_parameters = [(0, 0), (0, 10), (300, 20), (1000, 0)];
         for ((offset, length), is_return) in test_parameters.iter().cartesian_product(&[true])
-        // FIX MEEEEEE there's an issue when the init call reverts.
         {
             let initializer = callee_bytecode(*is_return, *offset, *length).code();
 
