use crate::evm_circuit::{
    execution::ExecutionGadget,
    param::{N_BYTES_ACCOUNT_ADDRESS, N_BYTES_GAS, N_BYTES_MEMORY_WORD_SIZE},
    step::ExecutionState,
    util::{
        common_gadget::RestoreContextGadget,
        constraint_builder::{
            ConstraintBuilder, StepStateTransition,
            Transition::{Delta, Same},
        },
        from_bytes,
        math_gadget::{BatchedIsZeroGadget, IsEqualGadget, IsZeroGadget, LtGadget},
        memory_gadget::{MemoryAddressGadget, MemoryExpansionGadget},
        select, sum, CachedRegion, Cell, CellType, Word,
    },
    witness::{Block, Call, ExecStep, Transaction},
};
use crate::table::{AccountFieldTag, CallContextFieldTag};
use crate::util::Expr;
use bus_mapping::evm::OpcodeId;
use eth_types::{evm_types::GasCost, Field, ToLittleEndian, ToScalar};
use halo2_proofs::{circuit::Value, plonk::Error};

#[derive(Clone, Debug)]
pub(crate) struct ErrorOOGCallGadget<F> {
    opcode: Cell<F>,
    tx_id: Cell<F>,
    is_static: Cell<F>,
    gas: Word<F>,
    callee_address: Word<F>,
    value: Word<F>,
    is_warm: Cell<F>,
    value_is_zero: IsZeroGadget<F>,
    cd_address: MemoryAddressGadget<F>,
    rd_address: MemoryAddressGadget<F>,
    memory_expansion: MemoryExpansionGadget<F, 2, N_BYTES_MEMORY_WORD_SIZE>,
    balance: Word<F>,
    callee_nonce: Cell<F>,
    phase2_callee_code_hash: Cell<F>,
    is_empty_nonce_and_balance: BatchedIsZeroGadget<F, 2>,
    is_empty_code_hash: IsEqualGadget<F>,
    insufficient_gas: LtGadget<F, N_BYTES_GAS>,
    rw_counter_end_of_reversion: Cell<F>,
    restore_context: RestoreContextGadget<F>,
}

impl<F: Field> ExecutionGadget<F> for ErrorOOGCallGadget<F> {
    const NAME: &'static str = "ErrorOutOfGasCall";

    const EXECUTION_STATE: ExecutionState = ExecutionState::ErrorOutOfGasCALL;

    fn configure(cb: &mut ConstraintBuilder<F>) -> Self {
        let opcode = cb.query_cell();
        cb.opcode_lookup(opcode.expr(), 1.expr());
        // TODO: add CallCode etc. when handle ErrorOutOfGasCALLCODE in furture
        // implementation
        cb.require_equal(
            "ErrorOutOfGasCall opcode is Call",
            opcode.expr(),
            OpcodeId::CALL.expr(),
        );

        let gas_word = cb.query_word_rlc();
        let callee_address_word = cb.query_word_rlc();
        let value = cb.query_word_rlc();
        let cd_offset = cb.query_cell();
        let cd_length = cb.query_word_rlc();
        let rd_offset = cb.query_cell();
<<<<<<< HEAD
        let rd_length = cb.query_rlc();
        let balance = cb.query_word();
        let rw_counter_end_of_reversion = cb.query_cell();
=======
        let rd_length = cb.query_word_rlc();
        let balance = cb.query_word_rlc();
>>>>>>> 6d126832

        let tx_id = cb.call_context(None, CallContextFieldTag::TxId);

        let is_static = cb.call_context(None, CallContextFieldTag::IsStatic);

        // Lookup values from stack
        cb.stack_pop(gas_word.expr());
        cb.stack_pop(callee_address_word.expr());
        cb.stack_pop(value.expr());
        cb.stack_pop(cd_offset.expr());
        cb.stack_pop(cd_length.expr());
        cb.stack_pop(rd_offset.expr());
        cb.stack_pop(rd_length.expr());
        cb.stack_push(0.expr());

        // Recomposition of random linear combination to integer
        let callee_address =
            from_bytes::expr(&callee_address_word.cells[..N_BYTES_ACCOUNT_ADDRESS]);
        let cd_address = MemoryAddressGadget::construct(cb, cd_offset, cd_length);
        let rd_address = MemoryAddressGadget::construct(cb, rd_offset, rd_length);
        let memory_expansion =
            MemoryExpansionGadget::construct(cb, [cd_address.address(), rd_address.address()]);

        // Add callee to access list
        let is_warm = cb.query_bool();
        cb.account_access_list_read(tx_id.expr(), callee_address.clone(), is_warm.expr());

        let value_is_zero = IsZeroGadget::construct(cb, sum::expr(&value.cells));
        let has_value = 1.expr() - value_is_zero.expr();
        cb.account_read(
            callee_address.clone(),
            AccountFieldTag::Balance,
            balance.expr(),
        );

        // Verify gas cost
        let [callee_nonce, phase2_callee_code_hash] = [
            (AccountFieldTag::Nonce, CellType::StoragePhase1),
            (AccountFieldTag::CodeHash, CellType::StoragePhase2),
        ]
        .map(|(field_tag, cell_type)| {
            let value = cb.query_cell_with_type(cell_type);
            cb.account_read(callee_address.clone(), field_tag, value.expr());
            value
        });
        let is_empty_nonce_and_balance =
            BatchedIsZeroGadget::construct(cb, [callee_nonce.expr(), balance.expr()]);
        let is_empty_code_hash =
            IsEqualGadget::construct(cb, phase2_callee_code_hash.expr(), cb.empty_hash_rlc());
        let is_empty_account = is_empty_nonce_and_balance.expr() * is_empty_code_hash.expr();
        // Sum up gas cost
        let gas_cost = select::expr(
            is_warm.expr(),
            GasCost::WARM_ACCESS.expr(),
            GasCost::COLD_ACCOUNT_ACCESS.expr(),
        ) + has_value
            * (GasCost::CALL_WITH_VALUE.expr() + is_empty_account * GasCost::NEW_ACCOUNT.expr())
            + memory_expansion.gas_cost();

        // Check if the amount of gas available is less than the amount of gas
        // required
        let insufficient_gas = LtGadget::construct(cb, cb.curr.state.gas_left.expr(), gas_cost);
        cb.require_equal(
            "gas left is less than gas required ",
            insufficient_gas.expr(),
            1.expr(),
        );

        // current call must be failed.
        cb.call_context_lookup(false.expr(), None, CallContextFieldTag::IsSuccess, 0.expr());

        cb.call_context_lookup(
            false.expr(),
            None,
            CallContextFieldTag::RwCounterEndOfReversion,
            rw_counter_end_of_reversion.expr(),
        );

        // Go to EndTx only when is_root
        let is_to_end_tx = cb.next.execution_state_selector([ExecutionState::EndTx]);
        cb.require_equal(
            "Go to EndTx only when is_root",
            cb.curr.state.is_root.expr(),
            is_to_end_tx,
        );

        // When it's a root call
        cb.condition(cb.curr.state.is_root.expr(), |cb| {
            // Do step state transition
            cb.require_step_state_transition(StepStateTransition {
                call_id: Same,
                rw_counter: Delta(16.expr() + cb.curr.state.reversible_write_counter.expr()),

                ..StepStateTransition::any()
            });
        });

        // When it's an internal call, need to restore caller's state as finishing this
        // call. Restore caller state to next StepState
        let restore_context = cb.condition(1.expr() - cb.curr.state.is_root.expr(), |cb| {
            RestoreContextGadget::construct(
                cb,
                0.expr(),
                0.expr(),
                0.expr(),
                0.expr(),
                0.expr(),
                0.expr(),
            )
        });

        // constrain RwCounterEndOfReversion
        let rw_counter_end_of_step =
            cb.curr.state.rw_counter.expr() + cb.rw_counter_offset() - 1.expr();
        cb.require_equal(
            "rw_counter_end_of_reversion = rw_counter_end_of_step + reversible_counter",
            rw_counter_end_of_reversion.expr(),
            rw_counter_end_of_step + cb.curr.state.reversible_write_counter.expr(),
        );

        Self {
            opcode,
            tx_id,
            is_static,
            gas: gas_word,
            callee_address: callee_address_word,
            value,
            is_warm,
            value_is_zero,
            cd_address,
            rd_address,
            memory_expansion,
            balance,
            callee_nonce,
            phase2_callee_code_hash,
            is_empty_nonce_and_balance,
            is_empty_code_hash,
            insufficient_gas,
            rw_counter_end_of_reversion,
            restore_context,
        }
    }

    fn assign_exec_step(
        &self,
        region: &mut CachedRegion<'_, '_, F>,
        offset: usize,
        block: &Block<F>,
        _tx: &Transaction,
        call: &Call,
        step: &ExecStep,
    ) -> Result<(), Error> {
        let opcode = step.opcode.unwrap();
        self.opcode
            .assign(region, offset, Value::known(F::from(opcode.as_u64())))?;

        let [tx_id, is_static] =
            [step.rw_indices[0], step.rw_indices[1]].map(|idx| block.rws[idx].call_context_value());
        let stack_index = 2;
        let [gas, callee_address, value, cd_offset, cd_length, rd_offset, rd_length] = [
            step.rw_indices[stack_index],
            step.rw_indices[stack_index + 1],
            step.rw_indices[stack_index + 2],
            step.rw_indices[stack_index + 3],
            step.rw_indices[stack_index + 4],
            step.rw_indices[stack_index + 5],
            step.rw_indices[stack_index + 6],
        ]
        .map(|idx| block.rws[idx].stack_value());

        let (is_warm, is_warm_prev) = block.rws[step.rw_indices[10]].tx_access_list_value_pair();
        let [callee_balance_pair, (callee_nonce, _), (callee_code_hash, _)] = [
            step.rw_indices[11],
            step.rw_indices[12],
            step.rw_indices[13],
        ]
        .map(|idx| block.rws[idx].account_value_pair());

        self.tx_id
            .assign(region, offset, Value::known(F::from(tx_id.low_u64())))?;

        self.is_static
            .assign(region, offset, Value::known(F::from(is_static.low_u64())))?;

        self.gas.assign(region, offset, Some(gas.to_le_bytes()))?;
        self.callee_address
            .assign(region, offset, Some(callee_address.to_le_bytes()))?;
        self.value
            .assign(region, offset, Some(value.to_le_bytes()))?;

        self.is_warm
            .assign(region, offset, Value::known(F::from(is_warm as u64)))?;

        self.value_is_zero
            .assign(region, offset, sum::value(&value.to_le_bytes()))?;

        let cd_address = self
            .cd_address
            .assign(region, offset, cd_offset, cd_length)?;
        let rd_address = self
            .rd_address
            .assign(region, offset, rd_offset, rd_length)?;
        let (_, memory_expansion_gas_cost) = self.memory_expansion.assign(
            region,
            offset,
            step.memory_word_size(),
            [cd_address, rd_address],
        )?;

        // new assignment
        self.balance
            .assign(region, offset, Some(callee_balance_pair.0.to_le_bytes()))?;

        self.callee_nonce.assign(
            region,
            offset,
            Value::known(
                callee_nonce
                    .to_scalar()
                    .expect("unexpected U256 -> Scalar conversion failure"),
            ),
        )?;
        self.phase2_callee_code_hash
            .assign(region, offset, region.word_rlc(callee_code_hash))?;
        let is_empty_nonce_and_balance = self.is_empty_nonce_and_balance.assign_value(
            region,
            offset,
            [
                Value::known(F::from(callee_nonce.low_u64())),
                region.word_rlc(callee_balance_pair.1),
            ],
        )?;
        let is_empty_code_hash = self.is_empty_code_hash.assign_value(
            region,
            offset,
            region.word_rlc(callee_code_hash),
            region.empty_hash_rlc(),
        )?;
        let is_empty_account = is_empty_nonce_and_balance * is_empty_code_hash;
        let has_value = !value.is_zero();
        let gas_cost = if is_warm_prev {
            Value::known(F::from(GasCost::WARM_ACCESS.as_u64()))
        } else {
            Value::known(F::from(GasCost::COLD_ACCOUNT_ACCESS.as_u64()))
        } + if has_value {
            Value::known(F::from(GasCost::CALL_WITH_VALUE.as_u64()))
                + is_empty_account * Value::known(F::from(GasCost::NEW_ACCOUNT.as_u64()))
        } else {
            Value::known(F::from(0))
        } + Value::known(F::from(memory_expansion_gas_cost));

        self.insufficient_gas.assign_value(
            region,
            offset,
            Value::known(F::from(step.gas_left)),
            gas_cost,
        )?;

        self.rw_counter_end_of_reversion.assign(
            region,
            offset,
            Value::known(F::from(call.rw_counter_end_of_reversion as u64)),
        )?;

        self.restore_context
            .assign(region, offset, block, call, step, 16)?;
        Ok(())
    }
}

#[cfg(test)]
mod test {
    use crate::evm_circuit::{test::run_test_circuit, witness::block_convert};
    use eth_types::{address, bytecode};
    use eth_types::{bytecode::Bytecode, evm_types::OpcodeId, geth_types::Account};
    use eth_types::{Address, ToWord, Word};
    use halo2_proofs::halo2curves::bn256::Fr;
    use itertools::Itertools;
    use mock::TestContext;
    use std::default::Default;

    #[derive(Clone, Copy, Debug, Default)]
    struct Stack {
        gas: u64,
        value: Word,
        cd_offset: u64,
        cd_length: u64,
        rd_offset: u64,
        rd_length: u64,
    }

    fn caller(stack: Stack, caller_is_success: bool) -> Account {
        let terminator = if caller_is_success {
            OpcodeId::RETURN
        } else {
            OpcodeId::REVERT
        };

        // Call twice for testing both cold and warm access
        let bytecode = bytecode! {
            PUSH32(Word::from(stack.rd_length))
            PUSH32(Word::from(stack.rd_offset))
            PUSH32(Word::from(stack.cd_length))
            PUSH32(Word::from(stack.cd_offset))
            PUSH32(stack.value)
            PUSH32(Address::repeat_byte(0xff).to_word())
            PUSH32(Word::from(stack.gas))
            CALL
            PUSH1(0)
            PUSH1(0)
            .write_op(terminator)
        };

        Account {
            address: Address::repeat_byte(0xfe),
            balance: Word::from(10).pow(20.into()),
            code: bytecode.to_vec().into(),
            ..Default::default()
        }
    }

    fn callee(code: Bytecode) -> Account {
        let code = code.to_vec();
        let is_empty = code.is_empty();
        Account {
            address: Address::repeat_byte(0xff),
            code: code.into(),
            nonce: if is_empty { 0 } else { 1 }.into(),
            balance: if is_empty { 0 } else { 0xdeadbeefu64 }.into(),
            ..Default::default()
        }
    }

    fn test_oog(caller: Account, callee: Account, is_root: bool) {
        let tx_gas = if is_root { 21100 } else { 25000 };
        let block = TestContext::<3, 1>::new(
            None,
            |accs| {
                accs[0]
                    .address(address!("0x000000000000000000000000000000000000cafe"))
                    .balance(Word::from(10u64.pow(19)));
                accs[1]
                    .address(caller.address)
                    .code(caller.code)
                    .nonce(caller.nonce)
                    .balance(caller.balance);
                accs[2]
                    .address(callee.address)
                    .code(callee.code)
                    .nonce(callee.nonce)
                    .balance(callee.balance);
            },
            |mut txs, accs| {
                txs[0]
                    .from(accs[0].address)
                    .to(accs[1].address)
                    .gas(tx_gas.into());
            },
            |block, _tx| block.number(0xcafeu64),
        )
        .unwrap()
        .into();
        let block_data = bus_mapping::mock::BlockData::new_from_geth_data(block);
        let mut builder = block_data.new_circuit_input_builder();
        builder
            .handle_block(&block_data.eth_block, &block_data.geth_traces)
            .unwrap();
        let block = block_convert::<Fr>(&builder.block, &builder.code_db);
        assert_eq!(run_test_circuit(block.unwrap()), Ok(()));
    }

    #[test]
    fn call_with_oog_root() {
        let stacks = vec![
            // With gas and memory expansion
            Stack {
                gas: 100,
                cd_offset: 64,
                cd_length: 320,
                rd_offset: 0,
                rd_length: 32,
                ..Default::default()
            },
        ];

        let bytecode = bytecode! {
            PUSH32(Word::from(0))
            PUSH32(Word::from(0))
            STOP
        };
        let callees = vec![callee(bytecode)];
        for (stack, callee) in stacks.into_iter().cartesian_product(callees.into_iter()) {
            test_oog(caller(stack, true), callee, true);
        }
    }

    #[test]
    fn call_with_oog_internal() {
        let stacks = vec![
            // first call stack
            Stack {
                gas: 100,
                cd_offset: 64,
                cd_length: 320,
                rd_offset: 0,
                rd_length: 32,
                ..Default::default()
            },
            // second call stack
            Stack {
                gas: 21,
                cd_offset: 64,
                cd_length: 320,
                rd_offset: 0,
                rd_length: 32,
                ..Default::default()
            },
        ];

        let stack = stacks[1];
        let bytecode = bytecode! {
            PUSH32(Word::from(stack.rd_length))
            PUSH32(Word::from(stack.rd_offset))
            PUSH32(Word::from(stack.cd_length))
            PUSH32(Word::from(stack.cd_offset))
            PUSH32(stack.value)
            PUSH32(Address::repeat_byte(0xfe).to_word())
            PUSH32(Word::from(stack.gas))
            CALL // make this call out of gas
            PUSH32(Word::from(0))
            PUSH32(Word::from(0))
        };
        let callee = callee(bytecode);
        test_oog(caller(stacks[0], false), callee, false);
    }
}<|MERGE_RESOLUTION|>--- conflicted
+++ resolved
@@ -66,14 +66,9 @@
         let cd_offset = cb.query_cell();
         let cd_length = cb.query_word_rlc();
         let rd_offset = cb.query_cell();
-<<<<<<< HEAD
-        let rd_length = cb.query_rlc();
-        let balance = cb.query_word();
-        let rw_counter_end_of_reversion = cb.query_cell();
-=======
         let rd_length = cb.query_word_rlc();
         let balance = cb.query_word_rlc();
->>>>>>> 6d126832
+        let rw_counter_end_of_reversion = cb.query_cell();
 
         let tx_id = cb.call_context(None, CallContextFieldTag::TxId);
 
