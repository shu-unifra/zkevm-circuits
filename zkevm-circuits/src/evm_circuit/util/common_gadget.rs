--- conflicted
+++ resolved
@@ -476,15 +476,9 @@
         let gas_word = cb.query_word_rlc();
         let callee_address_word = cb.query_word_rlc();
         let value = cb.query_word_rlc();
-<<<<<<< HEAD
-        let cd_offset = cb.query_cell();
-        let cd_length = cb.query_word_rlc();
-        let rd_offset = cb.query_cell();
-=======
         let cd_offset = cb.query_cell_phase2();
         let cd_length = cb.query_word_rlc();
         let rd_offset = cb.query_cell_phase2();
->>>>>>> b8a3ae41
         let rd_length = cb.query_word_rlc();
         let is_success = cb.query_bool();
 
