--- conflicted
+++ resolved
@@ -49,11 +49,8 @@
 mod dup;
 mod end_block;
 mod end_tx;
-<<<<<<< HEAD
 mod error_insufficient_balance;
-=======
 mod error_invalid_jump;
->>>>>>> 3bc2e774
 mod error_oog_constant;
 mod error_oog_static_memory;
 mod exp;
@@ -112,11 +109,8 @@
 use dup::DupGadget;
 use end_block::EndBlockGadget;
 use end_tx::EndTxGadget;
-<<<<<<< HEAD
 use error_insufficient_balance::ErrorInsufficientBalance;
-=======
 use error_invalid_jump::ErrorInvalidJumpGadget;
->>>>>>> 3bc2e774
 use error_oog_constant::ErrorOOGConstantGadget;
 use exp::ExponentiationGadget;
 use extcodehash::ExtcodehashGadget;
@@ -276,13 +270,8 @@
     error_oog_static_call: DummyGadget<F, 0, 0, { ExecutionState::ErrorOutOfGasSTATICCALL }>,
     error_oog_self_destruct: DummyGadget<F, 0, 0, { ExecutionState::ErrorOutOfGasSELFDESTRUCT }>,
     error_oog_code_store: DummyGadget<F, 0, 0, { ExecutionState::ErrorOutOfGasCodeStore }>,
-<<<<<<< HEAD
     error_insufficient_balance: ErrorInsufficientBalance<F>,
-    error_invalid_jump: DummyGadget<F, 0, 0, { ExecutionState::ErrorInvalidJump }>,
-=======
-    error_insufficient_balance: DummyGadget<F, 0, 0, { ExecutionState::ErrorInsufficientBalance }>,
     error_invalid_jump: ErrorInvalidJumpGadget<F>,
->>>>>>> 3bc2e774
     error_depth: DummyGadget<F, 0, 0, { ExecutionState::ErrorDepth }>,
     error_write_protection: DummyGadget<F, 0, 0, { ExecutionState::ErrorWriteProtection }>,
     error_contract_address_collision:
