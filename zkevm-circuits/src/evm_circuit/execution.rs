use super::util::{CachedRegion, CellManager, StoredExpression};
use crate::{
    evm_circuit::{
        param::{MAX_STEP_HEIGHT, STEP_WIDTH},
        step::{ExecutionState, Step},
        table::Table,
        util::{
            constraint_builder::{BaseConstraintBuilder, ConstraintBuilder},
            rlc, CellType,
        },
        witness::{Block, Call, ExecStep, Transaction},
    },
<<<<<<< HEAD
    table::{LookupTable, RwTableTag, TxReceiptFieldTag},
    util::Expr,
=======
    table::LookupTable,
    util::{query_expression, Expr},
>>>>>>> 77c5b62e
};
use eth_types::Field;

use halo2_proofs::{
    arithmetic::FieldExt,
    circuit::{Layouter, Region, Value},
    plonk::{Advice, Column, ConstraintSystem, Error, Expression, Selector, VirtualCells},
    poly::Rotation,
};
use std::{collections::HashMap, iter};
use strum::{EnumCount, IntoEnumIterator};

mod add_sub;
mod addmod;
mod address;
mod begin_tx;
mod bitwise;
mod block_ctx;
mod blockhash;
mod byte;
mod call;
mod calldatacopy;
mod calldataload;
mod calldatasize;
mod caller;
mod callvalue;
mod chainid;
mod codecopy;
mod codesize;
mod comparator;
mod dummy;
mod dup;
mod end_block;
mod end_inner_block;
mod end_tx;
mod error_oog_constant;
mod error_oog_static_memory;
mod extcodehash;
mod gas;
mod gasprice;
mod is_zero;
mod jump;
mod jumpdest;
mod jumpi;
mod logs;
mod memory;
mod msize;
mod mul_div_mod;
mod mulmod;
mod not;
mod origin;
mod pc;
mod pop;
mod push;
mod r#return;
mod sdiv_smod;
mod selfbalance;
mod sha3;
mod shl_shr;
mod signed_comparator;
mod signextend;
mod sload;
mod sstore;
mod stop;
mod swap;

use add_sub::AddSubGadget;
use addmod::AddModGadget;
use address::AddressGadget;
use begin_tx::BeginTxGadget;
use bitwise::BitwiseGadget;
use block_ctx::{BlockCtxU160Gadget, BlockCtxU256Gadget, BlockCtxU64Gadget};
use blockhash::BlockHashGadget;
use byte::ByteGadget;
use call::CallGadget;
use calldatacopy::CallDataCopyGadget;
use calldataload::CallDataLoadGadget;
use calldatasize::CallDataSizeGadget;
use caller::CallerGadget;
use callvalue::CallValueGadget;
use chainid::ChainIdGadget;
use codecopy::CodeCopyGadget;
use codesize::CodesizeGadget;
use comparator::ComparatorGadget;

use dummy::DummyGadget;
use dup::DupGadget;
use end_block::EndBlockGadget;
use end_inner_block::EndInnerBlockGadget;
use end_tx::EndTxGadget;
use error_oog_constant::ErrorOOGConstantGadget;
use extcodehash::ExtcodehashGadget;
use gas::GasGadget;
use gasprice::GasPriceGadget;
use is_zero::IsZeroGadget;
use jump::JumpGadget;
use jumpdest::JumpdestGadget;
use jumpi::JumpiGadget;

use memory::MemoryGadget;
use msize::MsizeGadget;
use mul_div_mod::MulDivModGadget;
use mulmod::MulModGadget;
use not::NotGadget;
use origin::OriginGadget;
use pc::PcGadget;
use pop::PopGadget;
use push::PushGadget;
use r#return::ReturnGadget;
use sdiv_smod::SignedDivModGadget;
use selfbalance::SelfbalanceGadget;
use shl_shr::ShlShrGadget;
use signed_comparator::SignedComparatorGadget;
use signextend::SignextendGadget;
use sload::SloadGadget;
use sstore::SstoreGadget;
use stop::StopGadget;
use swap::SwapGadget;

pub(crate) trait ExecutionGadget<F: FieldExt> {
    const NAME: &'static str;

    const EXECUTION_STATE: ExecutionState;

    fn configure(cb: &mut ConstraintBuilder<F>) -> Self;

    fn assign_exec_step(
        &self,
        region: &mut CachedRegion<'_, '_, F>,
        offset: usize,
        block: &Block<F>,
        transaction: &Transaction,
        call: &Call,
        step: &ExecStep,
    ) -> Result<(), Error>;
}

#[derive(Clone, Debug)]
pub(crate) struct ExecutionConfig<F> {
    // EVM Circuit selector, which enables all usable rows.  The rows where this selector is
    // disabled won't verify any constraint (they can be unused rows or rows with blinding
    // factors).
    q_usable: Selector,
    // Dynamic selector that is enabled at the rows where each assigned execution step starts (a
    // step has dynamic height).
    q_step: Column<Advice>,
    num_rows_until_next_step: Column<Advice>,
    num_rows_inv: Column<Advice>,
    // Selector enabled in the row where the first execution step starts.
    q_step_first: Selector,
    // Selector enabled in the row where the last execution step starts.
    q_step_last: Selector,
    advices: [Column<Advice>; STEP_WIDTH],
    step: Step<F>,
    height_map: HashMap<ExecutionState, usize>,
    stored_expressions_map: HashMap<ExecutionState, Vec<StoredExpression<F>>>,
    // internal state gadgets
    begin_tx_gadget: BeginTxGadget<F>,
    end_block_gadget: EndBlockGadget<F>,
    end_inner_block_gadget: EndInnerBlockGadget<F>,
    end_tx_gadget: EndTxGadget<F>,
    // opcode gadgets
    add_sub_gadget: AddSubGadget<F>,
    addmod_gadget: AddModGadget<F>,
    address_gadget: AddressGadget<F>,
    bitwise_gadget: BitwiseGadget<F>,
    byte_gadget: ByteGadget<F>,
    call_gadget: CallGadget<F>,
    call_value_gadget: CallValueGadget<F>,
    calldatacopy_gadget: CallDataCopyGadget<F>,
    calldataload_gadget: CallDataLoadGadget<F>,
    calldatasize_gadget: CallDataSizeGadget<F>,
    caller_gadget: CallerGadget<F>,
    chainid_gadget: ChainIdGadget<F>,
    codecopy_gadget: CodeCopyGadget<F>,
    codesize_gadget: CodesizeGadget<F>,
    comparator_gadget: ComparatorGadget<F>,
    dup_gadget: DupGadget<F>,
    extcodehash_gadget: ExtcodehashGadget<F>,
    gas_gadget: GasGadget<F>,
    gasprice_gadget: GasPriceGadget<F>,
    iszero_gadget: IsZeroGadget<F>,
    jump_gadget: JumpGadget<F>,
    jumpdest_gadget: JumpdestGadget<F>,
    jumpi_gadget: JumpiGadget<F>,
    log_gadget: DummyGadget<F, 0, 0, { ExecutionState::LOG }>,
    memory_gadget: MemoryGadget<F>,
    msize_gadget: MsizeGadget<F>,
    mul_div_mod_gadget: MulDivModGadget<F>,
    mulmod_gadget: MulModGadget<F>,
    not_gadget: NotGadget<F>,
    origin_gadget: OriginGadget<F>,
    pc_gadget: PcGadget<F>,
    pop_gadget: PopGadget<F>,
    push_gadget: PushGadget<F>,
    return_gadget: ReturnGadget<F>,
    sdiv_smod_gadget: SignedDivModGadget<F>,
    selfbalance_gadget: SelfbalanceGadget<F>,
    sha3_gadget: DummyGadget<F, 0, 0, { ExecutionState::SHA3 }>,
    shl_shr_gadget: ShlShrGadget<F>,
    balance_gadget: DummyGadget<F, 1, 1, { ExecutionState::BALANCE }>,
    exp_gadget: DummyGadget<F, 2, 1, { ExecutionState::EXP }>,
    sar_gadget: DummyGadget<F, 2, 1, { ExecutionState::SAR }>,
    extcodesize_gadget: DummyGadget<F, 1, 1, { ExecutionState::EXTCODESIZE }>,
    extcodecopy_gadget: DummyGadget<F, 4, 0, { ExecutionState::EXTCODECOPY }>,
    returndatasize_gadget: DummyGadget<F, 0, 1, { ExecutionState::RETURNDATASIZE }>,
    returndatacopy_gadget: DummyGadget<F, 3, 0, { ExecutionState::RETURNDATACOPY }>,
    create_gadget: DummyGadget<F, 3, 1, { ExecutionState::CREATE }>,
    callcode_gadget: DummyGadget<F, 7, 1, { ExecutionState::CALLCODE }>,
    delegatecall_gadget: DummyGadget<F, 6, 1, { ExecutionState::DELEGATECALL }>,
    create2_gadget: DummyGadget<F, 4, 1, { ExecutionState::CREATE2 }>,
    staticcall_gadget: DummyGadget<F, 6, 1, { ExecutionState::STATICCALL }>,
    selfdestruct_gadget: DummyGadget<F, 1, 0, { ExecutionState::SELFDESTRUCT }>,
    signed_comparator_gadget: SignedComparatorGadget<F>,
    signextend_gadget: SignextendGadget<F>,
    sload_gadget: SloadGadget<F>,
    sstore_gadget: SstoreGadget<F>,
    stop_gadget: StopGadget<F>,
    swap_gadget: SwapGadget<F>,
    blockhash_gadget: BlockHashGadget<F>,
    block_ctx_u64_gadget: BlockCtxU64Gadget<F>,
    block_ctx_u160_gadget: BlockCtxU160Gadget<F>,
    block_ctx_u256_gadget: BlockCtxU256Gadget<F>,
    // error gadgets
    error_oog_constant: ErrorOOGConstantGadget<F>,
    error_oog_static_memory_gadget:
        DummyGadget<F, 0, 0, { ExecutionState::ErrorOutOfGasStaticMemoryExpansion }>,
    error_stack_overflow: DummyGadget<F, 0, 0, { ExecutionState::ErrorStackOverflow }>,
    error_stack_underflow: DummyGadget<F, 0, 0, { ExecutionState::ErrorStackUnderflow }>,
    error_oog_dynamic_memory_gadget:
        DummyGadget<F, 0, 0, { ExecutionState::ErrorOutOfGasDynamicMemoryExpansion }>,
    error_oog_log: DummyGadget<F, 0, 0, { ExecutionState::ErrorOutOfGasLOG }>,
    error_oog_sload: DummyGadget<F, 0, 0, { ExecutionState::ErrorOutOfGasSLOAD }>,
    error_oog_sstore: DummyGadget<F, 0, 0, { ExecutionState::ErrorOutOfGasSSTORE }>,
    error_oog_call: DummyGadget<F, 0, 0, { ExecutionState::ErrorOutOfGasCALL }>,
    error_oog_memory_copy: DummyGadget<F, 0, 0, { ExecutionState::ErrorOutOfGasMemoryCopy }>,
    error_oog_account_access: DummyGadget<F, 0, 0, { ExecutionState::ErrorOutOfGasAccountAccess }>,
    error_oog_sha3: DummyGadget<F, 0, 0, { ExecutionState::ErrorOutOfGasSHA3 }>,
    error_oog_ext_codecopy: DummyGadget<F, 0, 0, { ExecutionState::ErrorOutOfGasEXTCODECOPY }>,
    error_oog_call_code: DummyGadget<F, 0, 0, { ExecutionState::ErrorOutOfGasCALLCODE }>,
    error_oog_delegate_call: DummyGadget<F, 0, 0, { ExecutionState::ErrorOutOfGasDELEGATECALL }>,
    error_oog_exp: DummyGadget<F, 0, 0, { ExecutionState::ErrorOutOfGasEXP }>,
    error_oog_create2: DummyGadget<F, 0, 0, { ExecutionState::ErrorOutOfGasCREATE2 }>,
    error_oog_static_call: DummyGadget<F, 0, 0, { ExecutionState::ErrorOutOfGasSTATICCALL }>,
    error_oog_self_destruct: DummyGadget<F, 0, 0, { ExecutionState::ErrorOutOfGasSELFDESTRUCT }>,
    error_oog_code_store: DummyGadget<F, 0, 0, { ExecutionState::ErrorOutOfGasCodeStore }>,
    error_insufficient_balance: DummyGadget<F, 0, 0, { ExecutionState::ErrorInsufficientBalance }>,
    error_invalid_jump: DummyGadget<F, 0, 0, { ExecutionState::ErrorInvalidJump }>,
    error_depth: DummyGadget<F, 0, 0, { ExecutionState::ErrorDepth }>,
    error_write_protection: DummyGadget<F, 0, 0, { ExecutionState::ErrorWriteProtection }>,
    error_contract_address_collision:
        DummyGadget<F, 0, 0, { ExecutionState::ErrorContractAddressCollision }>,
    error_invalid_creation_code: DummyGadget<F, 0, 0, { ExecutionState::ErrorInvalidCreationCode }>,
    error_return_data_out_of_bound:
        DummyGadget<F, 0, 0, { ExecutionState::ErrorReturnDataOutOfBound }>,
    invalid_opcode_gadget: DummyGadget<F, 0, 0, { ExecutionState::ErrorInvalidOpcode }>,
}

impl<F: Field> ExecutionConfig<F> {
    #[allow(clippy::too_many_arguments)]
    pub(crate) fn configure(
        meta: &mut ConstraintSystem<F>,
        power_of_randomness: [Expression<F>; 31],
        fixed_table: &dyn LookupTable<F>,
        byte_table: &dyn LookupTable<F>,
        tx_table: &dyn LookupTable<F>,
        rw_table: &dyn LookupTable<F>,
        bytecode_table: &dyn LookupTable<F>,
        block_table: &dyn LookupTable<F>,
        copy_table: &dyn LookupTable<F>,
        keccak_table: &dyn LookupTable<F>,
    ) -> Self {
        let q_usable = meta.complex_selector();
        let q_step = meta.advice_column();
        let num_rows_until_next_step = meta.advice_column();
        let num_rows_inv = meta.advice_column();
        let q_step_first = meta.complex_selector();
        let q_step_last = meta.complex_selector();
        let advices = [(); STEP_WIDTH].map(|_| meta.advice_column());

        let step_curr = Step::new(meta, advices, 0);
        let mut height_map = HashMap::new();

        meta.create_gate("Constrain execution state", |meta| {
            let q_usable = meta.query_selector(q_usable);
            let q_step = meta.query_advice(q_step, Rotation::cur());
            let q_step_first = meta.query_selector(q_step_first);
            let q_step_last = meta.query_selector(q_step_last);

            let execution_state_selector_constraints = step_curr.state.execution_state.configure();

            let _first_step_check = {
                let begin_tx_selector =
                    step_curr.execution_state_selector([ExecutionState::BeginTx]);
                iter::once((
                    "First step should be BeginTx",
                    q_step_first * (1.expr() - begin_tx_selector),
                ))
            };

            let _last_step_check = {
                let end_block_selector =
                    step_curr.execution_state_selector([ExecutionState::EndBlock]);
                iter::once((
                    "Last step should be EndBlock",
                    q_step_last * (1.expr() - end_block_selector),
                ))
            };

            execution_state_selector_constraints
                .into_iter()
                .map(move |(name, poly)| (name, q_usable.clone() * q_step.clone() * poly))
            // TODO: Enable these after incomplete trace is no longer necessary.
            // .chain(first_step_check)
            // .chain(last_step_check)
        });

        meta.create_gate("q_step", |meta| {
            let q_usable = meta.query_selector(q_usable);
            let q_step_first = meta.query_selector(q_step_first);
            let q_step = meta.query_advice(q_step, Rotation::cur());
            let num_rows_left_cur = meta.query_advice(num_rows_until_next_step, Rotation::cur());
            let num_rows_left_next = meta.query_advice(num_rows_until_next_step, Rotation::next());
            let num_rows_left_inverse = meta.query_advice(num_rows_inv, Rotation::cur());

            let mut cb = BaseConstraintBuilder::default();
            // q_step needs to be enabled on the first row
            cb.condition(q_step_first, |cb| {
                cb.require_equal("q_step == 1", q_step.clone(), 1.expr());
            });
            // Except when step is enabled, the step counter needs to decrease by 1
            cb.condition(1.expr() - q_step.clone(), |cb| {
                cb.require_equal(
                    "num_rows_left_cur := num_rows_left_next + 1",
                    num_rows_left_cur.clone(),
                    num_rows_left_next + 1.expr(),
                );
            });
            // Enforce that q_step := num_rows_until_next_step == 0
            let is_zero = 1.expr() - (num_rows_left_cur.clone() * num_rows_left_inverse.clone());
            cb.require_zero(
                "num_rows_left_cur * is_zero == 0",
                num_rows_left_cur * is_zero.clone(),
            );
            cb.require_zero(
                "num_rows_left_inverse * is_zero == 0",
                num_rows_left_inverse * is_zero.clone(),
            );
            cb.require_equal("q_step == is_zero", q_step, is_zero);
            // On each usable row
            cb.gate(q_usable)
        });

        let mut stored_expressions_map = HashMap::new();
        let step_next = Step::new(meta, advices, MAX_STEP_HEIGHT);

        macro_rules! configure_gadget {
            () => {
                Self::configure_gadget(
                    meta,
                    advices,
                    q_usable,
                    q_step,
                    num_rows_until_next_step,
                    q_step_first,
                    q_step_last,
                    &power_of_randomness,
                    &step_curr,
                    &step_next,
                    &mut height_map,
                    &mut stored_expressions_map,
                )
            };
        }

        let cell_manager = step_curr.cell_manager.clone();
        let config = Self {
            q_usable,
            q_step,
            num_rows_until_next_step,
            num_rows_inv,
            q_step_first,
            q_step_last,
            advices,
            // internal states
            begin_tx_gadget: configure_gadget!(),
            end_block_gadget: configure_gadget!(),
            end_inner_block_gadget: configure_gadget!(),
            end_tx_gadget: configure_gadget!(),
            // opcode gadgets
            add_sub_gadget: configure_gadget!(),
            addmod_gadget: configure_gadget!(),
            bitwise_gadget: configure_gadget!(),
            byte_gadget: configure_gadget!(),
            call_gadget: configure_gadget!(),
            call_value_gadget: configure_gadget!(),
            calldatacopy_gadget: configure_gadget!(),
            calldataload_gadget: configure_gadget!(),
            calldatasize_gadget: configure_gadget!(),
            caller_gadget: configure_gadget!(),
            chainid_gadget: configure_gadget!(),
            codecopy_gadget: configure_gadget!(),
            codesize_gadget: configure_gadget!(),
            comparator_gadget: configure_gadget!(),
            dup_gadget: configure_gadget!(),
            extcodehash_gadget: configure_gadget!(),
            gas_gadget: configure_gadget!(),
            gasprice_gadget: configure_gadget!(),
            iszero_gadget: configure_gadget!(),
            jump_gadget: configure_gadget!(),
            jumpdest_gadget: configure_gadget!(),
            jumpi_gadget: configure_gadget!(),
            log_gadget: configure_gadget!(),
            memory_gadget: configure_gadget!(),
            msize_gadget: configure_gadget!(),
            mul_div_mod_gadget: configure_gadget!(),
            mulmod_gadget: configure_gadget!(),
            not_gadget: configure_gadget!(),
            origin_gadget: configure_gadget!(),
            pc_gadget: configure_gadget!(),
            pop_gadget: configure_gadget!(),
            push_gadget: configure_gadget!(),
            return_gadget: configure_gadget!(),
            sdiv_smod_gadget: configure_gadget!(),
            selfbalance_gadget: configure_gadget!(),
            sha3_gadget: configure_gadget!(),
            address_gadget: configure_gadget!(),
            balance_gadget: configure_gadget!(),
            blockhash_gadget: configure_gadget!(),
            exp_gadget: configure_gadget!(),
            sar_gadget: configure_gadget!(),
            extcodesize_gadget: configure_gadget!(),
            extcodecopy_gadget: configure_gadget!(),
            returndatasize_gadget: configure_gadget!(),
            returndatacopy_gadget: configure_gadget!(),
            create_gadget: configure_gadget!(),
            callcode_gadget: configure_gadget!(),
            delegatecall_gadget: configure_gadget!(),
            create2_gadget: configure_gadget!(),
            staticcall_gadget: configure_gadget!(),
            selfdestruct_gadget: configure_gadget!(),
            shl_shr_gadget: configure_gadget!(),
            signed_comparator_gadget: configure_gadget!(),
            signextend_gadget: configure_gadget!(),
            sload_gadget: configure_gadget!(),
            sstore_gadget: configure_gadget!(),
            stop_gadget: configure_gadget!(),
            swap_gadget: configure_gadget!(),
            block_ctx_u64_gadget: configure_gadget!(),
            block_ctx_u160_gadget: configure_gadget!(),
            block_ctx_u256_gadget: configure_gadget!(),
            // error gadgets
            error_oog_constant: configure_gadget!(),
            error_oog_static_memory_gadget: configure_gadget!(),
            error_stack_overflow: configure_gadget!(),
            error_stack_underflow: configure_gadget!(),
            error_oog_dynamic_memory_gadget: configure_gadget!(),
            error_oog_log: configure_gadget!(),
            error_oog_sload: configure_gadget!(),
            error_oog_sstore: configure_gadget!(),
            error_oog_call: configure_gadget!(),
            error_oog_memory_copy: configure_gadget!(),
            error_oog_account_access: configure_gadget!(),
            error_oog_sha3: configure_gadget!(),
            error_oog_ext_codecopy: configure_gadget!(),
            error_oog_call_code: configure_gadget!(),
            error_oog_delegate_call: configure_gadget!(),
            error_oog_exp: configure_gadget!(),
            error_oog_create2: configure_gadget!(),
            error_oog_static_call: configure_gadget!(),
            error_oog_self_destruct: configure_gadget!(),
            error_oog_code_store: configure_gadget!(),
            error_insufficient_balance: configure_gadget!(),
            error_invalid_jump: configure_gadget!(),
            error_write_protection: configure_gadget!(),
            error_depth: configure_gadget!(),
            error_contract_address_collision: configure_gadget!(),
            error_invalid_creation_code: configure_gadget!(),
            error_return_data_out_of_bound: configure_gadget!(),
            invalid_opcode_gadget: configure_gadget!(),
            // step and presets
            step: step_curr,
            height_map,
            stored_expressions_map,
        };

        Self::configure_lookup(
            meta,
            fixed_table,
            byte_table,
            tx_table,
            rw_table,
            bytecode_table,
            block_table,
            copy_table,
            keccak_table,
            &power_of_randomness,
            &cell_manager,
        );

        config
    }

    pub fn get_step_height_option(&self, execution_state: ExecutionState) -> Option<usize> {
        self.height_map.get(&execution_state).copied()
    }

    pub fn get_step_height(&self, execution_state: ExecutionState) -> usize {
        self.get_step_height_option(execution_state)
            .unwrap_or_else(|| panic!("Execution state unknown: {:?}", execution_state))
    }

    #[allow(clippy::too_many_arguments)]
    fn configure_gadget<G: ExecutionGadget<F>>(
        meta: &mut ConstraintSystem<F>,
        advices: [Column<Advice>; STEP_WIDTH],
        q_usable: Selector,
        q_step: Column<Advice>,
        num_rows_until_next_step: Column<Advice>,
        q_step_first: Selector,
        q_step_last: Selector,
        power_of_randomness: &[Expression<F>; 31],
        step_curr: &Step<F>,
        step_next: &Step<F>,
        height_map: &mut HashMap<ExecutionState, usize>,
        stored_expressions_map: &mut HashMap<ExecutionState, Vec<StoredExpression<F>>>,
    ) -> G {
        // Configure the gadget with the max height first so we can find out the actual
        // height
        let height = {
            let mut cb = ConstraintBuilder::new(
                step_curr.clone(),
                step_next.clone(),
                power_of_randomness,
                G::EXECUTION_STATE,
            );
            G::configure(&mut cb);
            let (_, _, _, height) = cb.build();
            height
        };

        // Now actually configure the gadget with the correct minimal height
        let step_next = &Step::new(meta, advices, height);
        let mut cb = ConstraintBuilder::new(
            step_curr.clone(),
            step_next.clone(),
            power_of_randomness,
            G::EXECUTION_STATE,
        );

        let gadget = G::configure(&mut cb);

        // Enforce the step height for this opcode
        let num_rows_until_next_step_next = query_expression(meta, |meta| {
            meta.query_advice(num_rows_until_next_step, Rotation::next())
        });
        cb.require_equal(
            "num_rows_until_next_step_next := height - 1",
            num_rows_until_next_step_next,
            (height - 1).expr(),
        );

        let (constraints, constraints_first_step, stored_expressions, _) = cb.build();
        debug_assert!(
            !height_map.contains_key(&G::EXECUTION_STATE),
            "execution state already configured"
        );
        height_map.insert(G::EXECUTION_STATE, height);
        debug_assert!(
            !stored_expressions_map.contains_key(&G::EXECUTION_STATE),
            "execution state already configured"
        );
        stored_expressions_map.insert(G::EXECUTION_STATE, stored_expressions);

        // Enforce the logic for this opcode
        let q_steps: &dyn Fn(&mut VirtualCells<F>) -> Expression<F> =
            &|meta| meta.query_advice(q_step, Rotation::cur());
        let q_steps_first: &dyn Fn(&mut VirtualCells<F>) -> Expression<F> =
            &|meta| meta.query_selector(q_step_first);
        for (selector, constraints) in [
            (q_steps, constraints),
            (q_steps_first, constraints_first_step),
        ] {
            if !constraints.is_empty() {
                meta.create_gate(G::NAME, |meta| {
                    let q_usable = meta.query_selector(q_usable);
                    let selector = selector(meta);

                    constraints.into_iter().map(move |(name, constraint)| {
                        (name, q_usable.clone() * selector.clone() * constraint)
                    })
                });
            }
        }

        // Enforce the state transitions for this opcode
        meta.create_gate("Constrain state machine transitions", |meta| {
            let q_usable = meta.query_selector(q_usable);
            let q_step = meta.query_advice(q_step, Rotation::cur());
            let q_step_last = meta.query_selector(q_step_last);

            // ExecutionState transition should be correct.
            iter::empty()
                .chain(
                    IntoIterator::into_iter([
                        (
                            "EndTx can only transit to BeginTx or EndInnerBlock",
                            ExecutionState::EndTx,
                            vec![ExecutionState::BeginTx, ExecutionState::EndInnerBlock],
                        ),
                        (
                            "EndInnerBlock can only transition to BeginTx, EndInnerBlock or EndBlock",
                            ExecutionState::EndInnerBlock,
                            vec![ExecutionState::BeginTx, ExecutionState::EndInnerBlock, ExecutionState::EndBlock],
                        ),
                        (
                            "EndBlock can only transit to EndBlock",
                            ExecutionState::EndBlock,
                            vec![ExecutionState::EndBlock],
                        ),
                    ])
                    .filter(move |(_, from, _)| *from == G::EXECUTION_STATE)
                    .map(|(_, _, to)| 1.expr() - step_next.execution_state_selector(to)),
                )
                .chain(
                    IntoIterator::into_iter([
                        (
                            "Only EndTx or EndInnerBlock can transit to BeginTx",
                            ExecutionState::BeginTx,
                            vec![ExecutionState::EndTx, ExecutionState::EndInnerBlock],
                        ),
                        (
                            "Only ExecutionState which halts or BeginTx can transit to EndTx",
                            ExecutionState::EndTx,
                            ExecutionState::iter()
                                .filter(ExecutionState::halts)
                                .chain(iter::once(ExecutionState::BeginTx))
                                .collect(),
                        ),
                        (
                            "Only EndInnerBlock or EndBlock can transit to EndBlock",
                            ExecutionState::EndBlock,
                            vec![ExecutionState::EndInnerBlock, ExecutionState::EndBlock],
                        ),
                        (
                            "Only EndTx or EndInnerBlock can transit to EndInnerBlock",
                            ExecutionState::EndInnerBlock,
                            vec![ExecutionState::EndTx, ExecutionState::EndInnerBlock],
                        ),
                    ])
                    .filter(move |(_, _, from)| !from.contains(&G::EXECUTION_STATE))
                    .map(|(_, to, _)| step_next.execution_state_selector([to])),
                )
                .chain(
                    IntoIterator::into_iter([
                        (
                            "EndInnerBlock -> BeginTx/EndInnerBlock: block number increases by one",
                            ExecutionState::EndInnerBlock,
                            vec![ExecutionState::BeginTx, ExecutionState::EndInnerBlock],
                            step_next.state.block_number.expr() - step_curr.state.block_number.expr() - 1.expr(),
                        ),
                        (
                            "EndInnerBlock -> EndBlock: block number does not change",
                            ExecutionState::EndInnerBlock,
                            vec![ExecutionState::EndBlock],
                            step_next.state.block_number.expr() - step_curr.state.block_number.expr(),
                        ),
                    ])
                    .filter(move |(_, from, _, _)| *from == G::EXECUTION_STATE)
                    .map(|(_, _, to, expr)| step_next.execution_state_selector(to) * expr)
                )
                .chain(
                    IntoIterator::into_iter([
                        (
                            "step_cur != EndInnerBlock: block number does not change",
                            ExecutionState::EndInnerBlock,
                            step_next.state.block_number.expr() - step_curr.state.block_number.expr(),
                        ),
                    ])
                    .filter(move |(_, from, _)| *from != G::EXECUTION_STATE)
                    .map(|(_, _, expr)| expr)
                )
                // Accumulate all state transition checks.
                // This can be done because all summed values are enforced to be boolean.
                .reduce(|accum, poly| accum + poly)
                .map(move |poly| {
                    q_usable.clone()
                        * q_step.clone()
                        * (1.expr() - q_step_last.clone())
                        * step_curr.execution_state_selector([G::EXECUTION_STATE])
                        * poly
                })
        });

        gadget
    }

    #[allow(clippy::too_many_arguments)]
    fn configure_lookup(
        meta: &mut ConstraintSystem<F>,
        fixed_table: &dyn LookupTable<F>,
        byte_table: &dyn LookupTable<F>,
        tx_table: &dyn LookupTable<F>,
        rw_table: &dyn LookupTable<F>,
        bytecode_table: &dyn LookupTable<F>,
        block_table: &dyn LookupTable<F>,
        copy_table: &dyn LookupTable<F>,
        keccak_table: &dyn LookupTable<F>,
        power_of_randomness: &[Expression<F>; 31],
        cell_manager: &CellManager<F>,
    ) {
        for column in cell_manager.columns().iter() {
            if let CellType::Lookup(table) = column.cell_type {
                let name = format!("{:?}", table);
                meta.lookup_any(Box::leak(name.into_boxed_str()), |meta| {
                    let table_expressions = match table {
                        Table::Fixed => fixed_table,
                        Table::Tx => tx_table,
                        Table::Rw => rw_table,
                        Table::Bytecode => bytecode_table,
                        Table::Block => block_table,
                        Table::Byte => byte_table,
                        Table::Copy => copy_table,
                        Table::Keccak => keccak_table,
                    }
                    .table_exprs(meta);
                    vec![(
                        column.expr(),
                        rlc::expr(&table_expressions, power_of_randomness),
                    )]
                });
            }
        }
    }

    /// Assign block
    /// When exact is enabled, assign exact steps in block without padding for
    /// unit test purpose
    pub fn assign_block(
        &self,
        layouter: &mut impl Layouter<F>,
        block: &Block<F>,
        exact: bool,
    ) -> Result<(), Error> {
        let power_of_randomness = (1..32)
            .map(|exp| block.randomness.pow(&[exp, 0, 0, 0]))
            .collect::<Vec<F>>()
            .try_into()
            .unwrap();

        layouter.assign_region(
            || "Execution step",
            |mut region| {
                let mut offset = 0;

                self.q_step_first.enable(&mut region, offset)?;

                // handle EndBlock
                let dummy_call = Call::default();
                let dummy_tx = Transaction {
                    calls: vec![dummy_call],
                    ..Default::default()
                };
                let last_tx = block.txs.last().unwrap_or(&dummy_tx);
                let end_block_state = &ExecStep {
                    rw_counter: if block.txs.is_empty() {
                        0
                    } else {
                        // if it is the first tx,  less 1 rw lookup, refer to end_tx gadget
                        last_tx.steps.last().unwrap().rw_counter + 9 - (last_tx.id == 1) as usize
                    },
                    execution_state: ExecutionState::EndBlock,
                    block_num: last_tx.block_number,
                    ..Default::default()
                };
                // Collect all steps
                let mut steps = block
                    .txs
                    .iter()
                    .flat_map(|tx| {
                        tx.steps
                            .iter()
                            .map(move |step| (tx, &tx.calls[step.call_index], step))
                    })
                    .chain(iter::repeat((last_tx, &last_tx.calls[0], end_block_state)))
                    .peekable();

                let mut last_height = 0;
                while let Some((transaction, call, step)) = steps.next() {
                    let height = self.get_step_height(step.execution_state);
                    // Assign the step witness
                    let next = steps.peek();
                    if step.execution_state == ExecutionState::EndTx {
                        let mut tx = transaction.clone();
                        tx.call_data.clear();
                        tx.calls.clear();
                        tx.steps.clear();
                        let total_gas = {
                            let gas_used = tx.gas - step.gas_left;
                            let current_cumulative_gas_used: u64 = if tx.id == 1 {
                                0
                            } else {
                                // first transaction needs TxReceiptFieldTag::COUNT(3) lookups
                                // to tx receipt,
                                // while later transactions need 4 (with one extra cumulative
                                // gas read) lookups
                                let rw = &block.rws[(
                                    RwTableTag::TxReceipt,
                                    (tx.id - 2) * (TxReceiptFieldTag::COUNT + 1) + 2,
                                )];
                                rw.receipt_value()
                            };
                            current_cumulative_gas_used + gas_used
                        };
                        log::info!(
                            "offset {} tx_num {} total_gas {} assign last step {:?} of tx {:?}",
                            offset,
                            tx.id,
                            total_gas,
                            step,
                            tx
                        );
                    }
                    self.assign_exec_step(
                        &mut region,
                        offset,
                        block,
                        transaction,
                        call,
                        step,
                        height,
                        next,
                        power_of_randomness,
                    )?;
                    // q_step logic
                    for idx in 0..height {
                        let offset = offset + idx;
                        self.q_usable.enable(&mut region, offset)?;
                        region.assign_advice(
                            || "step selector",
                            self.q_step,
                            offset,
                            || Value::known(if idx == 0 { F::one() } else { F::zero() }),
                        )?;
                        let value = if idx == 0 {
                            F::zero()
                        } else {
                            F::from((height - idx) as u64)
                        };
                        region.assign_advice(
                            || "step height",
                            self.num_rows_until_next_step,
                            offset,
                            || Value::known(value),
                        )?;
                        region.assign_advice(
                            || "step height inv",
                            self.num_rows_inv,
                            offset,
                            || Value::known(value.invert().unwrap_or(F::zero())),
                        )?;
                    }

                    offset += height;
                    last_height = height;

                    if step.execution_state == ExecutionState::EndBlock {
                        // evm_circuit_pad_to == 0 means no extra padding
                        if exact || block.evm_circuit_pad_to == 0 {
                            // no padding
                            break;
                        } else {
                            // padding
                            if offset >= block.evm_circuit_pad_to {
                                if offset > block.evm_circuit_pad_to {
                                    log::warn!(
                                        "evm circuit offset larger than padding: {} > {}",
                                        offset,
                                        block.evm_circuit_pad_to
                                    );
                                }
                                break;
                            }
                        }
                    }
                }

                // These are still referenced (but not used) in next rows
                region.assign_advice(
                    || "step height",
                    self.num_rows_until_next_step,
                    offset,
                    || Value::known(F::zero()),
                )?;
                region.assign_advice(
                    || "step height inv",
                    self.q_step,
                    offset,
                    || Value::known(F::zero()),
                )?;

                self.q_step_last.enable(&mut region, offset - last_height)?;

                log::debug!("assign for region done");
                Ok(())
            },
        )?;
        log::debug!("assign_block done");
        Ok(())
    }

    #[allow(clippy::too_many_arguments)]
    fn assign_exec_step(
        &self,
        region: &mut Region<'_, F>,
        offset: usize,
        block: &Block<F>,
        transaction: &Transaction,
        call: &Call,
        step: &ExecStep,
        height: usize,
        next: Option<&(&Transaction, &Call, &ExecStep)>,
        power_of_randomness: [F; 31],
    ) -> Result<(), Error> {
        if !matches!(step.execution_state, ExecutionState::EndBlock) {
            log::trace!(
                "assign_exec_step offset: {} state {:?} step: {:?} call: {:?}",
                offset,
                step.execution_state,
                step,
                call
            );
        }
        // Make the region large enough for the current step and the next step.
        // The next step's next step may also be accessed, so make the region large
        // enough for 3 steps.
        let region = &mut CachedRegion::<'_, '_, F>::new(
            region,
            power_of_randomness,
            STEP_WIDTH,
            MAX_STEP_HEIGHT * 3,
            self.advices[0].index(),
            offset,
        );

        // Also set the witness of the next step.
        // These may be used in stored expressions and
        // so their witness values need to be known to be able
        // to correctly calculate the intermediate value.
        if let Some((transaction_next, call_next, step_next)) = next {
            self.assign_exec_step_int(
                region,
                offset + height,
                block,
                transaction_next,
                call_next,
                step_next,
            )?;
        }

        self.assign_exec_step_int(region, offset, block, transaction, call, step)
    }

    fn assign_exec_step_int(
        &self,
        region: &mut CachedRegion<'_, '_, F>,
        offset: usize,
        block: &Block<F>,
        transaction: &Transaction,
        call: &Call,
        step: &ExecStep,
    ) -> Result<(), Error> {
        self.step
            .assign_exec_step(region, offset, block, transaction, call, step)?;

        macro_rules! assign_exec_step {
            ($gadget:expr) => {
                $gadget.assign_exec_step(region, offset, block, transaction, call, step)?
            };
        }

        match step.execution_state {
            // internal states
            ExecutionState::BeginTx => assign_exec_step!(self.begin_tx_gadget),
            ExecutionState::EndTx => assign_exec_step!(self.end_tx_gadget),
            ExecutionState::EndInnerBlock => assign_exec_step!(self.end_inner_block_gadget),
            ExecutionState::EndBlock => assign_exec_step!(self.end_block_gadget),
            // opcode
            ExecutionState::ADD_SUB => assign_exec_step!(self.add_sub_gadget),
            ExecutionState::ADDMOD => assign_exec_step!(self.addmod_gadget),
            ExecutionState::ADDRESS => assign_exec_step!(self.address_gadget),
            ExecutionState::BITWISE => assign_exec_step!(self.bitwise_gadget),
            ExecutionState::BYTE => assign_exec_step!(self.byte_gadget),
            ExecutionState::CALL => assign_exec_step!(self.call_gadget),
            ExecutionState::CALLDATACOPY => assign_exec_step!(self.calldatacopy_gadget),
            ExecutionState::CALLDATALOAD => assign_exec_step!(self.calldataload_gadget),
            ExecutionState::CALLDATASIZE => assign_exec_step!(self.calldatasize_gadget),
            ExecutionState::CALLER => assign_exec_step!(self.caller_gadget),
            ExecutionState::CALLVALUE => assign_exec_step!(self.call_value_gadget),
            ExecutionState::CHAINID => assign_exec_step!(self.chainid_gadget),
            ExecutionState::CODECOPY => assign_exec_step!(self.codecopy_gadget),
            ExecutionState::CODESIZE => assign_exec_step!(self.codesize_gadget),
            ExecutionState::CMP => assign_exec_step!(self.comparator_gadget),
            ExecutionState::DUP => assign_exec_step!(self.dup_gadget),
            ExecutionState::EXTCODEHASH => assign_exec_step!(self.extcodehash_gadget),
            ExecutionState::GAS => assign_exec_step!(self.gas_gadget),
            ExecutionState::GASPRICE => assign_exec_step!(self.gasprice_gadget),
            ExecutionState::ISZERO => assign_exec_step!(self.iszero_gadget),
            ExecutionState::JUMP => assign_exec_step!(self.jump_gadget),
            ExecutionState::JUMPDEST => assign_exec_step!(self.jumpdest_gadget),
            ExecutionState::JUMPI => assign_exec_step!(self.jumpi_gadget),
            ExecutionState::LOG => assign_exec_step!(self.log_gadget),
            ExecutionState::MEMORY => assign_exec_step!(self.memory_gadget),
            ExecutionState::MSIZE => assign_exec_step!(self.msize_gadget),
            ExecutionState::MUL_DIV_MOD => assign_exec_step!(self.mul_div_mod_gadget),
            ExecutionState::MULMOD => assign_exec_step!(self.mulmod_gadget),
            ExecutionState::NOT => assign_exec_step!(self.not_gadget),
            ExecutionState::ORIGIN => assign_exec_step!(self.origin_gadget),
            ExecutionState::PC => assign_exec_step!(self.pc_gadget),
            ExecutionState::POP => assign_exec_step!(self.pop_gadget),
            ExecutionState::PUSH => assign_exec_step!(self.push_gadget),
            ExecutionState::RETURN => assign_exec_step!(self.return_gadget),
            ExecutionState::SCMP => assign_exec_step!(self.signed_comparator_gadget),
            ExecutionState::SDIV_SMOD => assign_exec_step!(self.sdiv_smod_gadget),
            ExecutionState::BLOCKCTXU64 => assign_exec_step!(self.block_ctx_u64_gadget),
            ExecutionState::BLOCKCTXU160 => assign_exec_step!(self.block_ctx_u160_gadget),
            ExecutionState::BLOCKCTXU256 => assign_exec_step!(self.block_ctx_u256_gadget),
            ExecutionState::BLOCKHASH => assign_exec_step!(self.blockhash_gadget),
            ExecutionState::SELFBALANCE => assign_exec_step!(self.selfbalance_gadget),
            // dummy gadgets
            ExecutionState::BALANCE => assign_exec_step!(self.balance_gadget),
            ExecutionState::EXP => assign_exec_step!(self.exp_gadget),
            ExecutionState::SAR => assign_exec_step!(self.sar_gadget),
            ExecutionState::EXTCODESIZE => assign_exec_step!(self.extcodesize_gadget),
            ExecutionState::EXTCODECOPY => assign_exec_step!(self.extcodecopy_gadget),
            ExecutionState::RETURNDATASIZE => assign_exec_step!(self.returndatasize_gadget),
            ExecutionState::RETURNDATACOPY => assign_exec_step!(self.returndatacopy_gadget),
            ExecutionState::CREATE => assign_exec_step!(self.create_gadget),
            ExecutionState::CALLCODE => assign_exec_step!(self.callcode_gadget),
            ExecutionState::DELEGATECALL => assign_exec_step!(self.delegatecall_gadget),
            ExecutionState::CREATE2 => assign_exec_step!(self.create2_gadget),
            ExecutionState::STATICCALL => assign_exec_step!(self.staticcall_gadget),
            ExecutionState::SELFDESTRUCT => assign_exec_step!(self.selfdestruct_gadget),
            // end of dummy gadgets
            ExecutionState::SHA3 => assign_exec_step!(self.sha3_gadget),
            ExecutionState::SHL_SHR => assign_exec_step!(self.shl_shr_gadget),
            ExecutionState::SIGNEXTEND => assign_exec_step!(self.signextend_gadget),
            ExecutionState::SLOAD => assign_exec_step!(self.sload_gadget),
            ExecutionState::SSTORE => assign_exec_step!(self.sstore_gadget),
            ExecutionState::STOP => assign_exec_step!(self.stop_gadget),
            ExecutionState::SWAP => assign_exec_step!(self.swap_gadget),
            // dummy errors
            ExecutionState::ErrorOutOfGasStaticMemoryExpansion => {
                assign_exec_step!(self.error_oog_static_memory_gadget)
            }
            ExecutionState::ErrorOutOfGasConstant => {
                assign_exec_step!(self.error_oog_constant)
            }
            ExecutionState::ErrorOutOfGasDynamicMemoryExpansion => {
                assign_exec_step!(self.error_oog_dynamic_memory_gadget)
            }
            ExecutionState::ErrorOutOfGasLOG => {
                assign_exec_step!(self.error_oog_log)
            }
            ExecutionState::ErrorOutOfGasSLOAD => {
                assign_exec_step!(self.error_oog_sload)
            }
            ExecutionState::ErrorOutOfGasSSTORE => {
                assign_exec_step!(self.error_oog_sstore)
            }
            ExecutionState::ErrorOutOfGasCALL => {
                assign_exec_step!(self.error_oog_call)
            }
            ExecutionState::ErrorOutOfGasMemoryCopy => {
                assign_exec_step!(self.error_oog_memory_copy)
            }
            ExecutionState::ErrorOutOfGasAccountAccess => {
                assign_exec_step!(self.error_oog_account_access)
            }
            ExecutionState::ErrorOutOfGasSHA3 => {
                assign_exec_step!(self.error_oog_sha3)
            }
            ExecutionState::ErrorOutOfGasEXTCODECOPY => {
                assign_exec_step!(self.error_oog_ext_codecopy)
            }
            ExecutionState::ErrorOutOfGasCALLCODE => {
                assign_exec_step!(self.error_oog_call_code)
            }
            ExecutionState::ErrorOutOfGasDELEGATECALL => {
                assign_exec_step!(self.error_oog_delegate_call)
            }
            ExecutionState::ErrorOutOfGasEXP => {
                assign_exec_step!(self.error_oog_exp)
            }
            ExecutionState::ErrorOutOfGasCREATE2 => {
                assign_exec_step!(self.error_oog_create2)
            }
            ExecutionState::ErrorOutOfGasSTATICCALL => {
                assign_exec_step!(self.error_oog_static_call)
            }
            ExecutionState::ErrorOutOfGasSELFDESTRUCT => {
                assign_exec_step!(self.error_oog_self_destruct)
            }

            ExecutionState::ErrorOutOfGasCodeStore => {
                assign_exec_step!(self.error_oog_code_store)
            }
            ExecutionState::ErrorStackOverflow => {
                assign_exec_step!(self.error_stack_overflow)
            }
            ExecutionState::ErrorStackUnderflow => {
                assign_exec_step!(self.error_stack_underflow)
            }
            ExecutionState::ErrorInsufficientBalance => {
                assign_exec_step!(self.error_insufficient_balance)
            }
            ExecutionState::ErrorInvalidJump => {
                assign_exec_step!(self.error_invalid_jump)
            }
            ExecutionState::ErrorWriteProtection => {
                assign_exec_step!(self.error_write_protection)
            }
            ExecutionState::ErrorDepth => {
                assign_exec_step!(self.error_depth)
            }
            ExecutionState::ErrorContractAddressCollision => {
                assign_exec_step!(self.error_contract_address_collision)
            }
            ExecutionState::ErrorInvalidCreationCode => {
                assign_exec_step!(self.error_invalid_creation_code)
            }
            ExecutionState::ErrorReturnDataOutOfBound => {
                assign_exec_step!(self.error_return_data_out_of_bound)
            }

            ExecutionState::ErrorInvalidOpcode => {
                assign_exec_step!(self.invalid_opcode_gadget)
            }

            _ => unimplemented!("unimplemented ExecutionState: {:?}", step.execution_state),
        }

        // Fill in the witness values for stored expressions
        let assigned_stored_expressions = self.assign_stored_expressions(region, offset, step)?;

        Self::check_rw_lookup(
            &assigned_stored_expressions,
            offset,
            step,
            call,
            transaction,
            block,
        );
        Ok(())
    }

    fn assign_stored_expressions(
        &self,
        region: &mut CachedRegion<'_, '_, F>,
        offset: usize,
        step: &ExecStep,
    ) -> Result<Vec<(String, F)>, Error> {
        let mut assigned_stored_expressions = Vec::new();
        for stored_expression in self
            .stored_expressions_map
            .get(&step.execution_state)
            .unwrap_or_else(|| panic!("Execution state unknown: {:?}", step.execution_state))
        {
            let assigned = stored_expression.assign(region, offset)?;
            assigned.value().map(|v| {
                let name = stored_expression.name.clone();
                assigned_stored_expressions.push((name, *v));
            });
        }
        Ok(assigned_stored_expressions)
    }
    fn check_rw_lookup(
        assigned_stored_expressions: &[(String, F)],
        offset: usize,
        step: &ExecStep,
        call: &Call,
        transaction: &Transaction,
        block: &Block<F>,
    ) {
        let mut assigned_rw_values = Vec::new();
        // Reversion lookup expressions have different ordering compared to rw table,
        // making it a bit complex to check,
        // so we skip checking reversion lookups.
        for (name, v) in assigned_stored_expressions {
            if name.starts_with("rw lookup ")
                && !name.contains(" with reversion")
                && !v.is_zero_vartime()
                && !assigned_rw_values.contains(&(name.clone(), *v))
            {
                assigned_rw_values.push((name.clone(), *v));
            }
        }

        for idx in 0..assigned_rw_values.len() {
            let log_ctx = || {
                log::error!("assigned_rw_values {:?}", assigned_rw_values);
                for rw_idx in &step.rw_indices {
                    log::error!(
                        "step rw {:?} rlc {:?}",
                        block.rws[*rw_idx],
                        block.rws[*rw_idx]
                            .table_assignment(block.randomness)
                            .rlc(block.randomness)
                    );
                }
                let mut tx = transaction.clone();
                tx.call_data.clear();
                tx.calls.clear();
                tx.steps.clear();
                log::error!(
                    "ctx: offset {} step {:?}. call: {:?}, tx: {:?}",
                    offset,
                    step,
                    call,
                    tx
                );
            };
            if idx >= step.rw_indices.len() {
                log_ctx();
                panic!(
                    "invalid rw len exp {} witness {}",
                    assigned_rw_values.len(),
                    step.rw_indices.len()
                );
            }
            let rw_idx = step.rw_indices[idx];
            let rw = block.rws[rw_idx];
            let table_assignments = rw.table_assignment(block.randomness);
            let rlc = table_assignments.rlc(block.randomness);
            if rlc != assigned_rw_values[idx].1 {
                log_ctx();
                log::error!(
                    "incorrect rw witness. input_value {:?}, name \"{}\". table_value {:?}, table_assignments {:?}, rw {:?}, index {:?}, {}th rw of step",
                    assigned_rw_values[idx].1,
                    assigned_rw_values[idx].0,
                    rlc,
                    table_assignments,
                    rw,
                    rw_idx, idx);

                debug_assert_eq!(
                    rlc, assigned_rw_values[idx].1,
                    "left is witness, right is expression"
                );
            }
        }
    }
}<|MERGE_RESOLUTION|>--- conflicted
+++ resolved
@@ -10,13 +10,8 @@
         },
         witness::{Block, Call, ExecStep, Transaction},
     },
-<<<<<<< HEAD
     table::{LookupTable, RwTableTag, TxReceiptFieldTag},
-    util::Expr,
-=======
-    table::LookupTable,
     util::{query_expression, Expr},
->>>>>>> 77c5b62e
 };
 use eth_types::Field;
 
