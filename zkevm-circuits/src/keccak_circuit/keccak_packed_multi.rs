--- conflicted
+++ resolved
@@ -29,20 +29,12 @@
 const CHI_BASE_LOOKUP_RANGE: usize = 5;
 
 fn get_num_rows_per_round() -> usize {
-<<<<<<< HEAD
     10
     /*
-    var("ROWS")
-        .unwrap_or_else(|_| "5".to_string())
-        .parse()
-        .expect("Cannot parse ROWS env var as usize")
-    */
-=======
-    var("KECCAK_ROWS")
         .unwrap_or_else(|_| "5".to_string())
         .parse()
         .expect("Cannot parse KECCAK_ROWS env var as usize")
->>>>>>> 59c343e6
+    */
 }
 
 fn get_num_bits_per_absorb_lookup() -> usize {
@@ -1541,21 +1533,10 @@
                 },
             );
             // For all the rows of a round, only the first row can have `is_final == 1`.
-<<<<<<< HEAD
-            // TODO: debug q_enable_row?
-            cb.condition(
-                q_round_trailing(q_enable, meta),
-                //meta.query_fixed(q_enable_row, Rotation::cur()) -
-                // meta.query_fixed(q_enable, Rotation::cur()),
-                //(1..get_num_rows_per_round() as i32)
-                //.map(|i| meta.query_fixed(q_enable, Rotation(-i)))
-                // .fold(0.expr(), |acc, elem| acc + elem),
-=======
             cb.condition(
                 (1..get_num_rows_per_round() as i32)
                     .map(|i| meta.query_fixed(q_enable, Rotation(-i)))
                     .fold(0.expr(), |acc, elem| acc + elem),
->>>>>>> 59c343e6
                 |cb| {
                     cb.require_zero(
                         "is_final only when q_enable",
@@ -2323,14 +2304,9 @@
             bytes_left: F::zero(),
         });
     }
-<<<<<<< HEAD
+    // Actual keccaks
     for (idx, bytes) in bytes.iter().enumerate() {
         keccak(idx + 1, &mut rows, bytes, r);
-=======
-    // Actual keccaks
-    for bytes in bytes {
-        keccak(&mut rows, bytes, r);
->>>>>>> 59c343e6
     }
     if let Some(capacity) = capacity {
         // Pad with no data hashes to the expected capacity
