--- conflicted
+++ resolved
@@ -55,14 +55,11 @@
 mod error_invalid_jump;
 mod error_invalid_opcode;
 mod error_oog_call;
-<<<<<<< HEAD
-mod error_write_protection;
-=======
 mod error_oog_log;
 mod error_oog_sload_sstore;
 mod error_return_data_outofbound;
 mod error_stack_oog_constant;
->>>>>>> 477f70a7
+mod error_write_protection;
 
 #[cfg(test)]
 mod memory_expansion_test;
@@ -83,14 +80,11 @@
 use error_invalid_jump::InvalidJump;
 use error_invalid_opcode::InvalidOpcode;
 use error_oog_call::OOGCall;
-<<<<<<< HEAD
-use error_write_protection::ErrorWriteProtection;
-=======
 use error_oog_log::ErrorOOGLog;
 use error_oog_sload_sstore::OOGSloadSstore;
 use error_return_data_outofbound::ErrorReturnDataOutOfBound;
 use error_stack_oog_constant::ErrorStackOogConstant;
->>>>>>> 477f70a7
+use error_write_protection::ErrorWriteProtection;
 use exp::Exponentiation;
 use extcodecopy::Extcodecopy;
 use extcodehash::Extcodehash;
@@ -278,17 +272,14 @@
         ExecError::OutOfGas(OogError::Call) => Some(OOGCall::gen_associated_ops),
         ExecError::OutOfGas(OogError::Constant) => Some(ErrorStackOogConstant::gen_associated_ops),
         ExecError::OutOfGas(OogError::SloadSstore) => Some(OOGSloadSstore::gen_associated_ops),
+        ExecError::OutOfGas(OogError::Log) => Some(ErrorOOGLog::gen_associated_ops),
         ExecError::StackOverflow => Some(ErrorStackOogConstant::gen_associated_ops),
         ExecError::StackUnderflow => Some(ErrorStackOogConstant::gen_associated_ops),
         // call & callcode can encounter InsufficientBalance error, Use pop-7 generic CallOpcode
         ExecError::InsufficientBalance => Some(CallOpcode::<7>::gen_associated_ops),
-<<<<<<< HEAD
         ExecError::WriteProtection => Some(ErrorWriteProtection::gen_associated_ops),
-=======
-        ExecError::OutOfGas(OogError::Log) => Some(ErrorOOGLog::gen_associated_ops),
         ExecError::ReturnDataOutOfBounds => Some(ErrorReturnDataOutOfBound::gen_associated_ops),
 
->>>>>>> 477f70a7
         // more future errors place here
         _ => {
             evm_unimplemented!("TODO: error state {:?} not implemented", error);
