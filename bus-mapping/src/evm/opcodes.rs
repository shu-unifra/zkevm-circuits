//! Definition of each opcode of the EVM.
use crate::{
    circuit_input_builder::{CircuitInputStateRef, ExecStep},
    error::{ExecError, OogError},
    evm::OpcodeId,
    operation::{
        AccountField, AccountOp, CallContextField, TxAccessListAccountOp, TxReceiptField,
        TxRefundOp, RW,
    },
    state_db::CodeDB,
    Error,
};
use core::fmt::Debug;
use eth_types::{
    evm_types::{GasCost, MAX_REFUND_QUOTIENT_OF_GAS_USED},
    evm_unimplemented, GethExecStep, ToAddress, ToWord, Word,
};
use ethers_core::utils::get_contract_address;
use keccak256::EMPTY_HASH;

use crate::util::CHECK_MEM_STRICT;

#[cfg(any(feature = "test", test))]
pub use self::sha3::sha3_tests::{gen_sha3_code, MemoryKind};

mod address;
mod balance;
mod calldatacopy;
mod calldataload;
mod calldatasize;
mod caller;
mod callop;
mod callvalue;
mod chainid;
mod codecopy;
mod codesize;
mod create;
mod dup;
mod exp;
mod extcodecopy;
mod extcodehash;
mod extcodesize;
mod gasprice;
mod logs;
mod mload;
mod mstore;
mod number;
mod origin;
mod return_revert;
mod returndatacopy;
mod returndatasize;
mod selfbalance;
mod sha3;
mod sload;
mod sstore;
mod stackonlyop;
mod stop;
mod swap;

mod error_invalid_jump;
mod error_invalid_opcode;
mod error_oog_call;
mod error_oog_log;
<<<<<<< HEAD
mod error_oog_sload_sstore;
=======
mod error_stack_oog_constant;
>>>>>>> 1835da88

#[cfg(test)]
mod memory_expansion_test;

use self::sha3::Sha3;
use crate::precompile::is_precompiled;
use address::Address;
use balance::Balance;
use calldatacopy::Calldatacopy;
use calldataload::Calldataload;
use calldatasize::Calldatasize;
use caller::Caller;
use callop::CallOpcode;
use callvalue::Callvalue;
use codecopy::Codecopy;
use codesize::Codesize;
use create::Create;
use dup::Dup;
use error_invalid_jump::InvalidJump;
use error_invalid_opcode::InvalidOpcode;
use error_oog_call::OOGCall;
use error_oog_log::ErrorOOGLog;
<<<<<<< HEAD
use error_oog_sload_sstore::OOGSloadSstore;
=======
use error_stack_oog_constant::ErrorStackOogConstant;
>>>>>>> 1835da88
use exp::Exponentiation;
use extcodecopy::Extcodecopy;
use extcodehash::Extcodehash;
use extcodesize::Extcodesize;
use gasprice::GasPrice;
use logs::Log;
use mload::Mload;
use mstore::Mstore;
use origin::Origin;
use return_revert::ReturnRevert;
use returndatacopy::Returndatacopy;
use returndatasize::Returndatasize;
use selfbalance::Selfbalance;
use sload::Sload;
use sstore::Sstore;
use stackonlyop::StackOnlyOpcode;
use stop::Stop;
use swap::Swap;

/// Generic opcode trait which defines the logic of the
/// [`Operation`](crate::operation::Operation) that should be generated for one
/// or multiple [`ExecStep`](crate::circuit_input_builder::ExecStep) depending
/// of the [`OpcodeId`] it contains.
pub trait Opcode: Debug {
    /// Generate the associated [`MemoryOp`](crate::operation::MemoryOp)s,
    /// [`StackOp`](crate::operation::StackOp)s, and
    /// [`StorageOp`](crate::operation::StorageOp)s associated to the Opcode
    /// is implemented for.
    fn gen_associated_ops(
        state: &mut CircuitInputStateRef,
        geth_steps: &[GethExecStep],
    ) -> Result<Vec<ExecStep>, Error>;
}

#[derive(Debug, Copy, Clone)]
struct Dummy;

impl Opcode for Dummy {
    fn gen_associated_ops(
        state: &mut CircuitInputStateRef,
        geth_steps: &[GethExecStep],
    ) -> Result<Vec<ExecStep>, Error> {
        Ok(vec![state.new_step(&geth_steps[0])?])
    }
}

type FnGenAssociatedOps = fn(
    state: &mut CircuitInputStateRef,
    geth_steps: &[GethExecStep],
) -> Result<Vec<ExecStep>, Error>;

fn fn_gen_associated_ops(opcode_id: &OpcodeId) -> FnGenAssociatedOps {
    if opcode_id.is_push() {
        return StackOnlyOpcode::<0, 1>::gen_associated_ops;
    }

    match opcode_id {
        OpcodeId::STOP => Stop::gen_associated_ops,
        OpcodeId::ADD => StackOnlyOpcode::<2, 1>::gen_associated_ops,
        OpcodeId::MUL => StackOnlyOpcode::<2, 1>::gen_associated_ops,
        OpcodeId::SUB => StackOnlyOpcode::<2, 1>::gen_associated_ops,
        OpcodeId::DIV => StackOnlyOpcode::<2, 1>::gen_associated_ops,
        OpcodeId::SDIV => StackOnlyOpcode::<2, 1>::gen_associated_ops,
        OpcodeId::MOD => StackOnlyOpcode::<2, 1>::gen_associated_ops,
        OpcodeId::SMOD => StackOnlyOpcode::<2, 1>::gen_associated_ops,
        OpcodeId::ADDMOD => StackOnlyOpcode::<3, 1>::gen_associated_ops,
        OpcodeId::MULMOD => StackOnlyOpcode::<3, 1>::gen_associated_ops,
        OpcodeId::SIGNEXTEND => StackOnlyOpcode::<2, 1>::gen_associated_ops,
        OpcodeId::LT => StackOnlyOpcode::<2, 1>::gen_associated_ops,
        OpcodeId::GT => StackOnlyOpcode::<2, 1>::gen_associated_ops,
        OpcodeId::SLT => StackOnlyOpcode::<2, 1>::gen_associated_ops,
        OpcodeId::SGT => StackOnlyOpcode::<2, 1>::gen_associated_ops,
        OpcodeId::EQ => StackOnlyOpcode::<2, 1>::gen_associated_ops,
        OpcodeId::ISZERO => StackOnlyOpcode::<1, 1>::gen_associated_ops,
        OpcodeId::AND => StackOnlyOpcode::<2, 1>::gen_associated_ops,
        OpcodeId::OR => StackOnlyOpcode::<2, 1>::gen_associated_ops,
        OpcodeId::XOR => StackOnlyOpcode::<2, 1>::gen_associated_ops,
        OpcodeId::NOT => StackOnlyOpcode::<1, 1>::gen_associated_ops,
        OpcodeId::BYTE => StackOnlyOpcode::<2, 1>::gen_associated_ops,
        OpcodeId::SHL => StackOnlyOpcode::<2, 1>::gen_associated_ops,
        OpcodeId::SHR => StackOnlyOpcode::<2, 1>::gen_associated_ops,
        OpcodeId::SAR => StackOnlyOpcode::<2, 1>::gen_associated_ops,
        OpcodeId::SHA3 => Sha3::gen_associated_ops,
        OpcodeId::ADDRESS => Address::gen_associated_ops,
        OpcodeId::BALANCE => Balance::gen_associated_ops,
        OpcodeId::ORIGIN => Origin::gen_associated_ops,
        OpcodeId::CALLER => Caller::gen_associated_ops,
        OpcodeId::CALLVALUE => Callvalue::gen_associated_ops,
        OpcodeId::CALLDATASIZE => Calldatasize::gen_associated_ops,
        OpcodeId::CALLDATALOAD => Calldataload::gen_associated_ops,
        OpcodeId::CALLDATACOPY => Calldatacopy::gen_associated_ops,
        OpcodeId::GASPRICE => GasPrice::gen_associated_ops,
        OpcodeId::CODECOPY => Codecopy::gen_associated_ops,
        OpcodeId::CODESIZE => Codesize::gen_associated_ops,
        OpcodeId::EXP => Exponentiation::gen_associated_ops,
        OpcodeId::EXTCODESIZE => Extcodesize::gen_associated_ops,
        OpcodeId::EXTCODECOPY => Extcodecopy::gen_associated_ops,
        OpcodeId::RETURNDATASIZE => Returndatasize::gen_associated_ops,
        OpcodeId::RETURNDATACOPY => Returndatacopy::gen_associated_ops,
        OpcodeId::EXTCODEHASH => Extcodehash::gen_associated_ops,
        OpcodeId::BLOCKHASH => StackOnlyOpcode::<1, 1>::gen_associated_ops,
        OpcodeId::COINBASE => StackOnlyOpcode::<0, 1>::gen_associated_ops,
        OpcodeId::TIMESTAMP => StackOnlyOpcode::<0, 1>::gen_associated_ops,
        OpcodeId::NUMBER => StackOnlyOpcode::<0, 1>::gen_associated_ops,
        OpcodeId::DIFFICULTY => StackOnlyOpcode::<0, 1>::gen_associated_ops,
        OpcodeId::GASLIMIT => StackOnlyOpcode::<0, 1>::gen_associated_ops,
        OpcodeId::CHAINID => StackOnlyOpcode::<0, 1>::gen_associated_ops,
        OpcodeId::SELFBALANCE => Selfbalance::gen_associated_ops,
        OpcodeId::BASEFEE => StackOnlyOpcode::<0, 1>::gen_associated_ops,
        OpcodeId::POP => StackOnlyOpcode::<1, 0>::gen_associated_ops,
        OpcodeId::MLOAD => Mload::gen_associated_ops,
        OpcodeId::MSTORE => Mstore::<false>::gen_associated_ops,
        OpcodeId::MSTORE8 => Mstore::<true>::gen_associated_ops,
        OpcodeId::SLOAD => Sload::gen_associated_ops,
        OpcodeId::SSTORE => Sstore::gen_associated_ops,
        OpcodeId::JUMP => StackOnlyOpcode::<1, 0>::gen_associated_ops,
        OpcodeId::JUMPI => StackOnlyOpcode::<2, 0>::gen_associated_ops,
        OpcodeId::PC => StackOnlyOpcode::<0, 1>::gen_associated_ops,
        OpcodeId::MSIZE => StackOnlyOpcode::<0, 1>::gen_associated_ops,
        OpcodeId::GAS => StackOnlyOpcode::<0, 1>::gen_associated_ops,
        OpcodeId::JUMPDEST => Dummy::gen_associated_ops,
        OpcodeId::DUP1 => Dup::<1>::gen_associated_ops,
        OpcodeId::DUP2 => Dup::<2>::gen_associated_ops,
        OpcodeId::DUP3 => Dup::<3>::gen_associated_ops,
        OpcodeId::DUP4 => Dup::<4>::gen_associated_ops,
        OpcodeId::DUP5 => Dup::<5>::gen_associated_ops,
        OpcodeId::DUP6 => Dup::<6>::gen_associated_ops,
        OpcodeId::DUP7 => Dup::<7>::gen_associated_ops,
        OpcodeId::DUP8 => Dup::<8>::gen_associated_ops,
        OpcodeId::DUP9 => Dup::<9>::gen_associated_ops,
        OpcodeId::DUP10 => Dup::<10>::gen_associated_ops,
        OpcodeId::DUP11 => Dup::<11>::gen_associated_ops,
        OpcodeId::DUP12 => Dup::<12>::gen_associated_ops,
        OpcodeId::DUP13 => Dup::<13>::gen_associated_ops,
        OpcodeId::DUP14 => Dup::<14>::gen_associated_ops,
        OpcodeId::DUP15 => Dup::<15>::gen_associated_ops,
        OpcodeId::DUP16 => Dup::<16>::gen_associated_ops,
        OpcodeId::SWAP1 => Swap::<1>::gen_associated_ops,
        OpcodeId::SWAP2 => Swap::<2>::gen_associated_ops,
        OpcodeId::SWAP3 => Swap::<3>::gen_associated_ops,
        OpcodeId::SWAP4 => Swap::<4>::gen_associated_ops,
        OpcodeId::SWAP5 => Swap::<5>::gen_associated_ops,
        OpcodeId::SWAP6 => Swap::<6>::gen_associated_ops,
        OpcodeId::SWAP7 => Swap::<7>::gen_associated_ops,
        OpcodeId::SWAP8 => Swap::<8>::gen_associated_ops,
        OpcodeId::SWAP9 => Swap::<9>::gen_associated_ops,
        OpcodeId::SWAP10 => Swap::<10>::gen_associated_ops,
        OpcodeId::SWAP11 => Swap::<11>::gen_associated_ops,
        OpcodeId::SWAP12 => Swap::<12>::gen_associated_ops,
        OpcodeId::SWAP13 => Swap::<13>::gen_associated_ops,
        OpcodeId::SWAP14 => Swap::<14>::gen_associated_ops,
        OpcodeId::SWAP15 => Swap::<15>::gen_associated_ops,
        OpcodeId::SWAP16 => Swap::<16>::gen_associated_ops,
        OpcodeId::LOG0 => Log::gen_associated_ops,
        OpcodeId::LOG1 => Log::gen_associated_ops,
        OpcodeId::LOG2 => Log::gen_associated_ops,
        OpcodeId::LOG3 => Log::gen_associated_ops,
        OpcodeId::LOG4 => Log::gen_associated_ops,
        OpcodeId::CALL | OpcodeId::CALLCODE => CallOpcode::<7>::gen_associated_ops,
        OpcodeId::DELEGATECALL | OpcodeId::STATICCALL => CallOpcode::<6>::gen_associated_ops,
        OpcodeId::CREATE => Create::<false>::gen_associated_ops,
        OpcodeId::CREATE2 => Create::<true>::gen_associated_ops,
        OpcodeId::RETURN | OpcodeId::REVERT => ReturnRevert::gen_associated_ops,
        OpcodeId::INVALID(_) => Stop::gen_associated_ops,
        OpcodeId::SELFDESTRUCT => {
            log::debug!("Using dummy gen_selfdestruct_ops for opcode SELFDESTRUCT");
            DummySelfDestruct::gen_associated_ops
        }
        _ => {
            log::debug!("Using dummy gen_associated_ops for opcode {:?}", opcode_id);
            Dummy::gen_associated_ops
        }
    }
}

fn fn_gen_error_state_associated_ops(error: &ExecError) -> Option<FnGenAssociatedOps> {
    match error {
        ExecError::InvalidJump => Some(InvalidJump::gen_associated_ops),
        ExecError::InvalidOpcode => Some(InvalidOpcode::gen_associated_ops),
        ExecError::OutOfGas(OogError::Call) => Some(OOGCall::gen_associated_ops),
<<<<<<< HEAD
        ExecError::OutOfGas(OogError::SloadSstore) => Some(OOGSloadSstore::gen_associated_ops),
        ExecError::OutOfGas(OogError::Log) => Some(ErrorOOGLog::gen_associated_ops),
=======
        ExecError::OutOfGas(OogError::Constant) => Some(ErrorStackOogConstant::gen_associated_ops),
        ExecError::StackOverflow => Some(ErrorStackOogConstant::gen_associated_ops),
        ExecError::StackUnderflow => Some(ErrorStackOogConstant::gen_associated_ops),
>>>>>>> 1835da88
        // call & callcode can encounter InsufficientBalance error, Use pop-7 generic CallOpcode
        ExecError::InsufficientBalance => Some(CallOpcode::<7>::gen_associated_ops),
        ExecError::OutOfGas(OogError::Log) => Some(ErrorOOGLog::gen_associated_ops),

        // more future errors place here
        _ => {
            evm_unimplemented!("TODO: error state {:?} not implemented", error);
            None
        }
    }
}

#[allow(clippy::collapsible_else_if)]
/// Generate the associated operations according to the particular
/// [`OpcodeId`].
pub fn gen_associated_ops(
    opcode_id: &OpcodeId,
    state: &mut CircuitInputStateRef,
    geth_steps: &[GethExecStep],
) -> Result<Vec<ExecStep>, Error> {
    let memory_enabled = !geth_steps.iter().all(|s| s.memory.is_empty());
    if memory_enabled {
        let check_level = if *CHECK_MEM_STRICT { 2 } else { 0 }; // 0: no check, 1: check and log error and fix, 2: check and assert_eq
        if check_level >= 1 {
            #[allow(clippy::collapsible_else_if)]
            if state.call_ctx()?.memory != geth_steps[0].memory {
                log::error!(
                    "wrong mem before {:?}. len in state {}, len in step {}",
                    opcode_id,
                    &state.call_ctx()?.memory.len(),
                    &geth_steps[0].memory.len(),
                );
                log::error!("state mem {:?}", &state.call_ctx()?.memory);
                log::error!("step  mem {:?}", &geth_steps[0].memory);

                for i in 0..std::cmp::min(
                    state.call_ctx()?.memory.0.len(),
                    geth_steps[0].memory.0.len(),
                ) {
                    if state.call_ctx()?.memory.0[i] != geth_steps[0].memory.0[i] {
                        log::error!("diff at {}", i);
                    }
                }
                if check_level >= 2 {
                    panic!("mem wrong");
                }
                state.call_ctx_mut()?.memory = geth_steps[0].memory.clone();
            }
        }
    }

    // check if have error
    let geth_step = &geth_steps[0];
    let mut exec_step = state.new_step(geth_step)?;
    let next_step = if geth_steps.len() > 1 {
        Some(&geth_steps[1])
    } else {
        None
    };
    if let Some(exec_error) = state.get_step_err(geth_step, next_step).unwrap() {
        log::warn!(
            "geth error {:?} occurred in  {:?}",
            exec_error,
            geth_step.op
        );

        exec_step.error = Some(exec_error.clone());
        // TODO: after more error state handled, refactor all error handling in
        // fn_gen_error_state_associated_ops method
        // For exceptions that have been implemented
        if let Some(fn_gen_error_ops) = fn_gen_error_state_associated_ops(&exec_error) {
            return fn_gen_error_ops(state, geth_steps);
        } else {
            // For exceptions that already enter next call context, but fail immediately
            // (e.g. Depth, InsufficientBalance), we still need to parse the call.
            if geth_step.op.is_call_or_create() && !exec_step.oog_or_stack_error() {
                let call = state.parse_call(geth_step)?;
                state.push_call(call);
            // For exceptions that fail to enter next call context, we need
            // to restore call context of current caller
            } else {
                state.gen_restore_context_ops(&mut exec_step, geth_steps)?;
            }
            state.handle_return(geth_step)?;
            return Ok(vec![exec_step]);
        }
    }
    // if no errors, continue as normal
    let fn_gen_associated_ops = fn_gen_associated_ops(opcode_id);
    fn_gen_associated_ops(state, geth_steps)
}

pub fn gen_begin_tx_ops(state: &mut CircuitInputStateRef) -> Result<ExecStep, Error> {
    let mut exec_step = state.new_begin_tx_step();
    let call = state.call()?.clone();

    for (field, value) in [
        (CallContextField::TxId, state.tx_ctx.id().into()),
        (
            CallContextField::RwCounterEndOfReversion,
            call.rw_counter_end_of_reversion.into(),
        ),
        (
            CallContextField::IsPersistent,
            (call.is_persistent as usize).into(),
        ),
        (CallContextField::IsSuccess, call.is_success.to_word()),
    ] {
        state.call_context_write(&mut exec_step, call.call_id, field, value);
    }

    // Increase caller's nonce
    let caller_address = call.caller_address;
    let mut nonce_prev = state.sdb.get_account(&caller_address).1.nonce;
    debug_assert!(nonce_prev <= state.tx.nonce.into());
    while nonce_prev < state.tx.nonce.into() {
        nonce_prev = state.sdb.increase_nonce(&caller_address).into();
        log::warn!("[debug] increase nonce to {}", nonce_prev);
    }
    state.account_write(
        &mut exec_step,
        caller_address,
        AccountField::Nonce,
        nonce_prev + 1,
        nonce_prev,
    )?;

    // Add caller and callee into access list
    for address in [call.caller_address, call.address] {
        state.sdb.add_account_to_access_list(address);
        state.tx_accesslist_account_write(
            &mut exec_step,
            state.tx_ctx.id(),
            address,
            true,
            false,
        )?;
    }

    // Calculate intrinsic gas cost
    let call_data_gas_cost = state
        .tx
        .input
        .iter()
        .fold(0, |acc, byte| acc + if *byte == 0 { 4 } else { 16 });
    let intrinsic_gas_cost = if state.tx.is_create() {
        GasCost::CREATION_TX.as_u64()
    } else {
        GasCost::TX.as_u64()
    } + call_data_gas_cost;
    exec_step.gas_cost = GasCost(intrinsic_gas_cost);

    // Transfer with fee
    state.transfer_with_fee(
        &mut exec_step,
        call.caller_address,
        call.address,
        call.value,
        state.tx.gas_price * state.tx.gas,
    )?;

    // Get code_hash of callee
    // FIXME: call with value to precompile will cause the codehash of precompile
    // address to `CodeDB::empty_code_hash()`. FIXME: we should have a
    // consistent codehash for precompile contract.
    let (_, callee_account) = state.sdb.get_account(&call.address);
    let callee_exists = !callee_account.is_empty();
    let (callee_code_hash, is_empty_code_hash) = match (state.tx.is_create(), callee_exists) {
        (true, _) => (call.code_hash.to_word(), false),
        (_, true) => {
            debug_assert_eq!(
                callee_account.code_hash, call.code_hash,
                "callee account's code hash: {:?}, call's code hash: {:?}",
                callee_account.code_hash, call.code_hash
            );
            (
                call.code_hash.to_word(),
                call.code_hash.to_fixed_bytes() == *EMPTY_HASH,
            )
        }
        (_, false) => (Word::zero(), true),
    };

    if state.tx.is_create() {
        state.block.sha3_inputs.push({
            let mut stream = ethers_core::utils::rlp::RlpStream::new();
            stream.begin_list(2);
            stream.append(&caller_address);
            stream.append(&nonce_prev);
            stream.out().to_vec()
        });
    }

    // There are 4 branches from here.
    match (
        call.is_create(),
        is_precompiled(&call.address),
        is_empty_code_hash,
    ) {
        // 1. Creation transaction.
        (true, _, _) => {
            state.push_op_reversible(
                &mut exec_step,
                RW::WRITE,
                AccountOp {
                    address: call.address,
                    field: AccountField::Nonce,
                    value: 1.into(),
                    value_prev: 0.into(),
                },
            )?;
            for (field, value) in [
                (CallContextField::Depth, call.depth.into()),
                (
                    CallContextField::CallerAddress,
                    call.caller_address.to_word(),
                ),
                (
                    CallContextField::CalleeAddress,
                    get_contract_address(caller_address, nonce_prev).to_word(),
                ),
                (
                    CallContextField::CallDataOffset,
                    call.call_data_offset.into(),
                ),
                (
                    CallContextField::CallDataLength,
                    state.tx.input.len().into(),
                ),
                (CallContextField::Value, call.value),
                (CallContextField::IsStatic, (call.is_static as usize).into()),
                (CallContextField::LastCalleeId, 0.into()),
                (CallContextField::LastCalleeReturnDataOffset, 0.into()),
                (CallContextField::LastCalleeReturnDataLength, 0.into()),
                (CallContextField::IsRoot, 1.into()),
                (CallContextField::IsCreate, 1.into()),
                (CallContextField::CodeHash, callee_code_hash),
            ] {
                state.call_context_write(&mut exec_step, call.call_id, field, value);
            }
            Ok(exec_step)
        }
        // 2. Call to precompiled.
        (_, true, _) => {
            state.account_read(
                &mut exec_step,
                call.address,
                AccountField::CodeHash,
                callee_code_hash,
                callee_code_hash,
            )?;

            Ok(exec_step)
        }
        (_, _, is_empty_code_hash) => {
            state.account_read(
                &mut exec_step,
                call.address,
                AccountField::CodeHash,
                callee_code_hash,
                callee_code_hash,
            )?;

            // 3. Call to account with empty code.
            if is_empty_code_hash {
                // if the transfer values make an account from non-exist to exist
                // we need to handle to codehash change
                if !call.value.is_zero() {
                    state.account_write(
                        &mut exec_step,
                        call.address,
                        AccountField::CodeHash,
                        CodeDB::empty_code_hash().to_word(),
                        CodeDB::empty_code_hash().to_word(), // or Word::zero()?
                    )?;
                }
                return Ok(exec_step);
            }

            // 4. Call to account with non-empty code.
            for (field, value) in [
                (CallContextField::Depth, call.depth.into()),
                (
                    CallContextField::CallerAddress,
                    call.caller_address.to_word(),
                ),
                (CallContextField::CalleeAddress, call.address.to_word()),
                (
                    CallContextField::CallDataOffset,
                    call.call_data_offset.into(),
                ),
                (
                    CallContextField::CallDataLength,
                    call.call_data_length.into(),
                ),
                (CallContextField::Value, call.value),
                (CallContextField::IsStatic, (call.is_static as usize).into()),
                (CallContextField::LastCalleeId, 0.into()),
                (CallContextField::LastCalleeReturnDataOffset, 0.into()),
                (CallContextField::LastCalleeReturnDataLength, 0.into()),
                (CallContextField::IsRoot, 1.into()),
                (CallContextField::IsCreate, call.is_create().to_word()),
                (CallContextField::CodeHash, callee_code_hash),
            ] {
                state.call_context_write(&mut exec_step, call.call_id, field, value);
            }

            Ok(exec_step)
        }
    }
}

pub fn gen_end_tx_ops(state: &mut CircuitInputStateRef) -> Result<ExecStep, Error> {
    let mut exec_step = state.new_end_tx_step();
    let call = state.tx.calls()[0].clone();

    state.call_context_read(
        &mut exec_step,
        call.call_id,
        CallContextField::TxId,
        state.tx_ctx.id().into(),
    );
    state.call_context_read(
        &mut exec_step,
        call.call_id,
        CallContextField::IsPersistent,
        Word::from(call.is_persistent as u8),
    );

    let refund = state.sdb.refund();
    state.push_op(
        &mut exec_step,
        RW::READ,
        TxRefundOp {
            tx_id: state.tx_ctx.id(),
            value: refund,
            value_prev: refund,
        },
    );

    let effective_refund =
        refund.min((state.tx.gas - exec_step.gas_left.0) / MAX_REFUND_QUOTIENT_OF_GAS_USED as u64);
    let (found, caller_account) = state.sdb.get_account(&call.caller_address);
    if !found {
        return Err(Error::AccountNotFound(call.caller_address));
    }
    let caller_balance_prev = caller_account.balance;
    let caller_balance =
        caller_balance_prev + state.tx.gas_price * (exec_step.gas_left.0 + effective_refund);
    state.account_write(
        &mut exec_step,
        call.caller_address,
        AccountField::Balance,
        caller_balance,
        caller_balance_prev,
    )?;

    let block_info = state
        .block
        .headers
        .get(&state.tx.block_num)
        .unwrap()
        .clone();
    let effective_tip = state.tx.gas_price - block_info.base_fee;
    let (found, coinbase_account) = state.sdb.get_account_mut(&block_info.coinbase);
    if !found {
        return Err(Error::AccountNotFound(block_info.coinbase));
    }
    let coinbase_balance_prev = coinbase_account.balance;
    let coinbase_balance =
        coinbase_balance_prev + effective_tip * (state.tx.gas - exec_step.gas_left.0);
    state.account_write(
        &mut exec_step,
        block_info.coinbase,
        AccountField::Balance,
        coinbase_balance,
        coinbase_balance_prev,
    )?;

    // handle tx receipt tag
    state.tx_receipt_write(
        &mut exec_step,
        state.tx_ctx.id(),
        TxReceiptField::PostStateOrStatus,
        call.is_persistent as u64,
    )?;

    let log_id = exec_step.log_id;
    state.tx_receipt_write(
        &mut exec_step,
        state.tx_ctx.id(),
        TxReceiptField::LogLength,
        log_id as u64,
    )?;

    if state.tx_ctx.id() > 1 {
        // query pre tx cumulative gas
        state.tx_receipt_read(
            &mut exec_step,
            state.tx_ctx.id() - 1,
            TxReceiptField::CumulativeGasUsed,
            state.block_ctx.cumulative_gas_used,
        )?;
    }

    state.block_ctx.cumulative_gas_used += state.tx.gas - exec_step.gas_left.0;
    state.tx_receipt_write(
        &mut exec_step,
        state.tx_ctx.id(),
        TxReceiptField::CumulativeGasUsed,
        state.block_ctx.cumulative_gas_used,
    )?;

    if !state.tx_ctx.is_last_tx() {
        state.call_context_write(
            &mut exec_step,
            state.block_ctx.rwc.0 + 1,
            CallContextField::TxId,
            (state.tx_ctx.id() + 1).into(),
        );
    }

    Ok(exec_step)
}

#[derive(Debug, Copy, Clone)]
struct DummySelfDestruct;

impl Opcode for DummySelfDestruct {
    fn gen_associated_ops(
        state: &mut CircuitInputStateRef,
        geth_steps: &[GethExecStep],
    ) -> Result<Vec<ExecStep>, Error> {
        dummy_gen_selfdestruct_ops(state, geth_steps)
    }
}
fn dummy_gen_selfdestruct_ops(
    state: &mut CircuitInputStateRef,
    geth_steps: &[GethExecStep],
) -> Result<Vec<ExecStep>, Error> {
    let geth_step = &geth_steps[0];
    let mut exec_step = state.new_step(geth_step)?;
    let sender = state.call()?.address;
    let receiver = geth_step.stack.last()?.to_address();

    let is_warm = state.sdb.check_account_in_access_list(&receiver);
    state.push_op_reversible(
        &mut exec_step,
        RW::WRITE,
        TxAccessListAccountOp {
            tx_id: state.tx_ctx.id(),
            address: receiver,
            is_warm: true,
            is_warm_prev: is_warm,
        },
    )?;

    let (found, _) = state.sdb.get_account(&receiver);
    if !found {
        return Err(Error::AccountNotFound(receiver));
    }
    let (found, sender_account) = state.sdb.get_account(&sender);
    if !found {
        return Err(Error::AccountNotFound(sender));
    }
    let value = sender_account.balance;
    state.transfer(&mut exec_step, sender, receiver, value)?;

    if state.call()?.is_persistent {
        state.sdb.destruct_account(sender);
    }

    state.handle_return(geth_step)?;
    Ok(vec![exec_step])
}<|MERGE_RESOLUTION|>--- conflicted
+++ resolved
@@ -61,11 +61,8 @@
 mod error_invalid_opcode;
 mod error_oog_call;
 mod error_oog_log;
-<<<<<<< HEAD
 mod error_oog_sload_sstore;
-=======
 mod error_stack_oog_constant;
->>>>>>> 1835da88
 
 #[cfg(test)]
 mod memory_expansion_test;
@@ -88,11 +85,8 @@
 use error_invalid_opcode::InvalidOpcode;
 use error_oog_call::OOGCall;
 use error_oog_log::ErrorOOGLog;
-<<<<<<< HEAD
 use error_oog_sload_sstore::OOGSloadSstore;
-=======
 use error_stack_oog_constant::ErrorStackOogConstant;
->>>>>>> 1835da88
 use exp::Exponentiation;
 use extcodecopy::Extcodecopy;
 use extcodehash::Extcodehash;
@@ -273,14 +267,11 @@
         ExecError::InvalidJump => Some(InvalidJump::gen_associated_ops),
         ExecError::InvalidOpcode => Some(InvalidOpcode::gen_associated_ops),
         ExecError::OutOfGas(OogError::Call) => Some(OOGCall::gen_associated_ops),
-<<<<<<< HEAD
         ExecError::OutOfGas(OogError::SloadSstore) => Some(OOGSloadSstore::gen_associated_ops),
         ExecError::OutOfGas(OogError::Log) => Some(ErrorOOGLog::gen_associated_ops),
-=======
         ExecError::OutOfGas(OogError::Constant) => Some(ErrorStackOogConstant::gen_associated_ops),
         ExecError::StackOverflow => Some(ErrorStackOogConstant::gen_associated_ops),
         ExecError::StackUnderflow => Some(ErrorStackOogConstant::gen_associated_ops),
->>>>>>> 1835da88
         // call & callcode can encounter InsufficientBalance error, Use pop-7 generic CallOpcode
         ExecError::InsufficientBalance => Some(CallOpcode::<7>::gen_associated_ops),
         ExecError::OutOfGas(OogError::Log) => Some(ErrorOOGLog::gen_associated_ops),
