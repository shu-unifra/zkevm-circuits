//! This module contains the CircuitInputBuilder, which is an object that takes
//! types from geth / web3 and outputs the circuit inputs.

mod access;
mod block;
mod call;
mod execution;
mod input_state_ref;
#[cfg(test)]
mod tracer_tests;
mod transaction;

use self::access::gen_state_access_trace;
pub use self::block::BlockHead;
use crate::error::Error;
use crate::evm::opcodes::{gen_associated_ops, gen_begin_tx_ops, gen_end_tx_ops};
use crate::operation::{CallContextField, Operation, RWCounter, StartOp, RW};
use crate::rpc::GethClient;
use crate::state_db::{self, CodeDB, StateDB};
pub use access::{Access, AccessSet, AccessValue, CodeSource};
pub use block::{Block, BlockContext};
pub use call::{Call, CallContext, CallKind};
use core::fmt::Debug;
use eth_types::evm_types::{GasCost, OpcodeId};
use eth_types::sign_types::{pk_bytes_le, pk_bytes_swap_endianness, SignData};
use eth_types::{self, Address, GethExecStep, GethExecTrace, ToWord, Word, H256, U256};
use eth_types::{geth_types, ToBigEndian};
use ethers_core::k256::ecdsa::SigningKey;
use ethers_core::types::{Bytes, NameOrAddress, Signature, TransactionRequest};
use ethers_providers::JsonRpcClient;
pub use execution::{
    CopyDataType, CopyEvent, CopyStep, ExecState, ExecStep, ExpEvent, ExpStep, NumberOrHash,
};
use hex::decode_to_slice;

use ethers_core::utils::keccak256;
pub use input_state_ref::CircuitInputStateRef;
use itertools::Itertools;
use log::warn;
use std::collections::{BTreeMap, HashMap};
use std::iter;
pub use transaction::{Transaction, TransactionContext};

/// Circuit Setup Parameters
#[derive(Debug, Clone, Copy)]
pub struct CircuitsParams {
    /// Maximum number of rw operations in the state circuit (RwTable length /
    /// nummber of rows). This must be at least the number of rw operations
    /// + 1, in order to allocate at least a Start row.
    pub max_rws: usize,
    // TODO: evm_rows: Maximum number of rows in the EVM Circuit
    /// Maximum number of txs in the Tx Circuit
    pub max_txs: usize,
    /// Maximum number of bytes from all txs calldata in the Tx Circuit
    pub max_calldata: usize,
    /// Max ammount of rows that the CopyCircuit can have.
    pub max_copy_rows: usize,
    /// Maximum number of inner blocks in a batch
    pub max_inner_blocks: usize,
    /// Maximum number of bytes supported in the Bytecode Circuit
    pub max_bytecode: usize,
    // TODO: Rename for consistency
    /// Pad the keccak circuit with this number of invocations to a static
    /// capacity.  Number of keccak_f that the Keccak circuit will support.
    pub keccak_padding: Option<usize>,
}

impl Default for CircuitsParams {
    /// Default values for most of the unit tests of the Circuit Parameters
    fn default() -> Self {
        CircuitsParams {
            max_rws: 1000,
            max_txs: 1,
            max_calldata: 256,
            max_inner_blocks: 64,
            // TODO: Check whether this value is correct or we should increase/decrease based on
            // this lib tests
            max_copy_rows: 1000,
            max_bytecode: 512,
            keccak_padding: None,
        }
    }
}

/// Builder to generate a complete circuit input from data gathered from a geth
/// instance. This structure is the centre of the crate and is intended to be
/// the only entry point to it. The `CircuitInputBuilder` works in several
/// steps:
///
/// 1. Take a [`eth_types::Block`] to build the circuit input associated with
/// the block. 2. For each [`eth_types::Transaction`] in the block, take the
/// [`eth_types::GethExecTrace`] to build the circuit input associated with
/// each transaction, and the bus-mapping operations associated with each
/// [`eth_types::GethExecStep`] in the [`eth_types::GethExecTrace`].
///
/// The generated bus-mapping operations are:
/// [`StackOp`](crate::operation::StackOp)s,
/// [`MemoryOp`](crate::operation::MemoryOp)s and
/// [`StorageOp`](crate::operation::StorageOp), which correspond to each
/// [`OpcodeId`](crate::evm::OpcodeId)s used in each `ExecTrace` step so that
/// the State Proof witnesses are already generated on a structured manner and
/// ready to be added into the State circuit.
#[derive(Debug)]
pub struct CircuitInputBuilder {
    /// StateDB key-value DB
    pub sdb: StateDB,
    /// Map of account codes by code hash
    pub code_db: CodeDB,
    /// Block
    pub block: Block,
    /// Block Context
    pub block_ctx: BlockContext,
}

impl<'a> CircuitInputBuilder {
    /// Create a new CircuitInputBuilder from the given `eth_block` and
    /// `constants`.
    pub fn new(sdb: StateDB, code_db: CodeDB, block: &Block) -> Self {
        Self {
            sdb,
            code_db,
            block: block.clone(),
            block_ctx: BlockContext::new(),
        }
    }
    /// Create a new CircuitInputBuilder from the given `eth_block` and
    /// `constants`.
    pub fn new_from_headers(
        circuits_params: CircuitsParams,
        sdb: StateDB,
        code_db: CodeDB,
        headers: &[BlockHead],
    ) -> Self {
        // lispczz@scroll:
        // the `block` here is in fact "batch" for l2.
        // while "headers" in the "block"(usually single tx) for l2.
        // But to reduce the code conflicts with upstream, we still use the name `block`
        Self::new(sdb, code_db, &Block::from_headers(headers, circuits_params))
    }

    /// Obtain a mutable reference to the state that the `CircuitInputBuilder`
    /// maintains, contextualized to a particular transaction and a
    /// particular execution step in that transaction.
    pub fn state_ref(
        &'a mut self,
        tx: &'a mut Transaction,
        tx_ctx: &'a mut TransactionContext,
    ) -> CircuitInputStateRef {
        CircuitInputStateRef {
            sdb: &mut self.sdb,
            code_db: &mut self.code_db,
            block: &mut self.block,
            block_ctx: &mut self.block_ctx,
            tx,
            tx_ctx,
        }
    }

    /// Create a new Transaction from a [`eth_types::Transaction`].
    pub fn new_tx(
        &mut self,
        eth_tx: &eth_types::Transaction,
        is_success: bool,
    ) -> Result<Transaction, Error> {
        let call_id = self.block_ctx.rwc.0;

        self.block_ctx.call_map.insert(
            call_id,
            (
                eth_tx
                    .transaction_index
                    .ok_or(Error::EthTypeError(eth_types::Error::IncompleteBlock))?
                    .as_u64() as usize,
                0,
            ),
        );

        Transaction::new(call_id, &self.sdb, &mut self.code_db, eth_tx, is_success)
    }

    /// Iterate over all generated CallContext RwCounterEndOfReversion
    /// operations and set the correct value. This is required because when we
    /// generate the RwCounterEndOfReversion operation in
    /// `gen_associated_ops` we don't know yet which value it will take,
    /// so we put a placeholder; so we do it here after the values are known.
    pub fn set_value_ops_call_context_rwc_eor(&mut self) {
        for oper in self.block.container.call_context.iter_mut() {
            let op = oper.op_mut();
            if matches!(op.field, CallContextField::RwCounterEndOfReversion) {
                let (tx_idx, call_idx) = self
                    .block_ctx
                    .call_map
                    .get(&op.call_id)
                    .expect("call_id not found in call_map");
                op.value = self.block.txs[*tx_idx].calls()[*call_idx]
                    .rw_counter_end_of_reversion
                    .into();
            }
        }
    }

    /// Handle a block by handling each transaction to generate all the
    /// associated operations.
    pub fn handle_block(
        &mut self,
        eth_block: &EthBlock,
        geth_traces: &[eth_types::GethExecTrace],
    ) -> Result<(), Error> {
        self.handle_block_inner(eth_block, geth_traces, true, true)
    }
    /// Handle a block by handling each transaction to generate all the
    /// associated operations.
    pub fn handle_block_inner(
        &mut self,
        eth_block: &EthBlock,
        geth_traces: &[eth_types::GethExecTrace],
        handle_rwc_reversion: bool,
        check_last_tx: bool,
    ) -> Result<(), Error> {
        // accumulates gas across all txs in the block
        log::info!("handling block {:?}", eth_block.number);
        for (tx_index, tx) in eth_block.transactions.iter().enumerate() {
            if self.block.txs.len() >= self.block.circuits_params.max_txs {
                log::warn!(
                    "skip tx outside MAX_TX limit {}, {}th(inner idx: {}) tx {:?}",
                    self.block.circuits_params.max_txs,
                    tx.transaction_index.unwrap_or_default(),
                    self.block.txs.len(),
                    tx.hash
                );
                continue;
            }
            let geth_trace = &geth_traces[tx_index];
            log::info!(
                "handling {}th(inner idx: {}) tx: {:?} rwc {:?}, to: {:?}, input_len {:?}",
                tx.transaction_index.unwrap_or_default(),
                self.block.txs.len(),
                tx.hash,
                self.block_ctx.rwc,
                tx.to,
                tx.input.len(),
            );
            let mut tx = tx.clone();
            // needed for multi block feature
            tx.transaction_index = Some(self.block.txs.len().into());
            self.handle_tx(
                &tx,
                geth_trace,
                check_last_tx && tx_index + 1 == eth_block.transactions.len(),
            )?;
        }
        if handle_rwc_reversion {
            self.set_value_ops_call_context_rwc_eor();
            self.set_end_block()?;
        }
        log::info!(
            "handling block done, total gas {:?}",
            self.block_ctx.cumulative_gas_used
        );
        Ok(())
    }

    /// ..
    pub fn set_end_block(&mut self) -> Result<(), Error> {
        let max_rws = self.block.circuits_params.max_rws;
        let mut end_block_not_last = self.block.block_steps.end_block_not_last.clone();
        let mut end_block_last = self.block.block_steps.end_block_last.clone();
        end_block_not_last.rwc = self.block_ctx.rwc;
        end_block_last.rwc = self.block_ctx.rwc;

        let mut dummy_tx = Transaction::dummy();
        let mut dummy_tx_ctx = TransactionContext::default();
        let mut state = self.state_ref(&mut dummy_tx, &mut dummy_tx_ctx);

        if let Some(call_id) = state.block.txs.last().map(|tx| tx.calls[0].call_id) {
            state.call_context_read(
                &mut end_block_last,
                call_id,
                CallContextField::TxId,
                Word::from(state.block.txs.len() as u64),
            );
        }

        let mut push_op = |step: &mut ExecStep, rwc: RWCounter, rw: RW, op: StartOp| {
            let op_ref = state.block.container.insert(Operation::new(rwc, rw, op));
            step.bus_mapping_instance.push(op_ref);
        };

        let total_rws = state.block_ctx.rwc.0 - 1;
        // We need at least 1 extra Start row
        #[allow(clippy::int_plus_one)]
        {
            if total_rws + 1 > max_rws {
                log::error!(
                    "total_rws + 1 > max_rws, total_rws={}, max_rws={}",
                    total_rws,
                    max_rws
                );
                return Err(Error::InternalError("rws not enough"));
            };
        }
        push_op(&mut end_block_last, RWCounter(1), RW::READ, StartOp {});
        push_op(
            &mut end_block_last,
            RWCounter(max_rws - total_rws),
            RW::READ,
            StartOp {},
        );

        self.block.block_steps.end_block_not_last = end_block_not_last;
        self.block.block_steps.end_block_last = end_block_last;
        Ok(())
    }

    /// Handle a transaction with its corresponding execution trace to generate
    /// all the associated operations.  Each operation is registered in
    /// `self.block.container`, and each step stores the
    /// [`OperationRef`](crate::exec_trace::OperationRef) to each of the
    /// generated operations.
    fn handle_tx(
        &mut self,
        eth_tx: &eth_types::Transaction,
        geth_trace: &GethExecTrace,
        is_last_tx: bool,
    ) -> Result<(), Error> {
        let mut tx = self.new_tx(eth_tx, !geth_trace.failed)?;
        let mut tx_ctx = TransactionContext::new(eth_tx, geth_trace, is_last_tx)?;
        let mut debug_tx = tx.clone();
        debug_tx.input.clear();
        log::trace!("handle_tx tx {:?}", debug_tx);
        if let Some(al) = &eth_tx.access_list {
            for item in &al.0 {
                self.sdb.add_account_to_access_list(item.address);
                for k in &item.storage_keys {
                    self.sdb
                        .add_account_storage_to_access_list((item.address, (*k).to_word()));
                }
            }
        }
        // TODO: Move into gen_associated_steps with
        // - execution_state: BeginTx
        // - op: None
        // Generate BeginTx step
        let mut begin_tx_step = gen_begin_tx_ops(&mut self.state_ref(&mut tx, &mut tx_ctx))?;
        begin_tx_step.gas_cost = if geth_trace.struct_logs.is_empty() {
            GasCost(geth_trace.gas.0)
        } else {
            GasCost(tx.gas - geth_trace.struct_logs[0].gas.0)
        };
        log::trace!("begin_tx_step {:?}", begin_tx_step);
        tx.steps_mut().push(begin_tx_step);

        for (index, geth_step) in geth_trace.struct_logs.iter().enumerate() {
            let mut state_ref = self.state_ref(&mut tx, &mut tx_ctx);
            log::trace!(
                "handle {}th tx depth {} {}th opcode {:?} pc: {} gas_left: {} rwc: {} call_id: {} msize: {} args: {}",
                eth_tx.transaction_index.unwrap_or_default(),
                geth_step.depth,
                index,
                geth_step.op,
                geth_step.pc.0,
                geth_step.gas.0,
                state_ref.block_ctx.rwc.0,
                state_ref.call().map(|c| c.call_id).unwrap_or(0),
                state_ref.call_ctx()?.memory.len(),
                if geth_step.op.is_push() {
                    match geth_step.stack.last() {
                        Ok(w) => format!("{:?}", w),
                        Err(_) => "".to_string(),
                    }
                } else if geth_step.op.is_call_without_value() {
                    format!(
                        "{:?} {:40x} {:?} {:?} {:?} {:?}",
                        geth_step.stack.nth_last(0),
                        geth_step.stack.nth_last(1).unwrap(),
                        geth_step.stack.nth_last(2),
                        geth_step.stack.nth_last(3),
                        geth_step.stack.nth_last(4),
                        geth_step.stack.nth_last(5)
                    )
                } else if geth_step.op.is_call_with_value() {
                    format!(
                        "{:?} {:40x} {:?} {:?} {:?} {:?} {:?}",
                        geth_step.stack.nth_last(0),
                        geth_step.stack.nth_last(1).unwrap(),
                        geth_step.stack.nth_last(2),
                        geth_step.stack.nth_last(3),
                        geth_step.stack.nth_last(4),
                        geth_step.stack.nth_last(5),
                        geth_step.stack.nth_last(6),
                    )
                } else if matches!(geth_step.op, OpcodeId::MLOAD) {
                    format!(
                        "{:?}",
                        geth_step.stack.nth_last(0),
                    )
                } else if matches!(geth_step.op, OpcodeId::MSTORE | OpcodeId::MSTORE8) {
                    format!(
                        "{:?} {:?}",
                        geth_step.stack.nth_last(0),
                        geth_step.stack.nth_last(1),
                    )
                } else {
                    "".to_string()
                }
            );
            debug_assert_eq!(
                geth_step.depth as usize,
                state_ref.call().unwrap().depth,
                "call {:?} calls {:?}",
                state_ref.call(),
                state_ref.tx.calls()
            );
            let exec_steps = gen_associated_ops(
                &geth_step.op,
                &mut state_ref,
                &geth_trace.struct_logs[index..],
            )?;
            tx.steps_mut().extend(exec_steps);
        }

        // TODO: Move into gen_associated_steps with
        // - execution_state: EndTx
        // - op: None
        // Generate EndTx step
        let end_tx_step = gen_end_tx_ops(&mut self.state_ref(&mut tx, &mut tx_ctx))?;
        tx.steps_mut().push(end_tx_step);

        self.sdb.commit_tx();
        self.block.txs.push(tx);

        Ok(())
    }
}

/// Return all the keccak inputs used during the processing of the current
/// block.
pub fn keccak_inputs(block: &Block, code_db: &CodeDB) -> Result<Vec<Vec<u8>>, Error> {
    let mut keccak_inputs = Vec::new();
    // Tx Circuit
    let txs: Vec<geth_types::Transaction> = block.txs.iter().map(|tx| tx.into()).collect();
    keccak_inputs.extend_from_slice(&keccak_inputs_tx_circuit(&txs, block.chain_id().as_u64())?);
    log::debug!(
        "keccak total len after txs: {}",
        keccak_inputs.iter().map(|i| i.len()).sum::<usize>()
    );
    // PI circuit
    keccak_inputs.push(keccak_inputs_pi_circuit(
        block.chain_id().as_u64(),
        block.prev_state_root,
        &block.headers,
        block.txs(),
        block.circuits_params.max_txs,
    ));
    // Bytecode Circuit
    for _bytecode in code_db.0.values() {
        //keccak_inputs.push(bytecode.clone());
    }
    log::debug!(
        "keccak total len after bytecodes: {}",
        keccak_inputs.iter().map(|i| i.len()).sum::<usize>()
    );
    // EVM Circuit
    keccak_inputs.extend_from_slice(&block.sha3_inputs);
    log::debug!(
        "keccak total len after opcodes: {}",
        keccak_inputs.iter().map(|i| i.len()).sum::<usize>()
    );

    let inputs_len: usize = keccak_inputs.iter().map(|k| k.len()).sum();
    let inputs_num = keccak_inputs.len();
    let keccak_inputs: Vec<_> = keccak_inputs.into_iter().unique().collect();
    let inputs_len2: usize = keccak_inputs.iter().map(|k| k.len()).sum();
    let inputs_num2 = keccak_inputs.len();
    log::debug!("keccak inputs after dedup: input num {inputs_num}->{inputs_num2}, input total len {inputs_len}->{inputs_len2}");

    // MPT Circuit
    // TODO https://github.com/privacy-scaling-explorations/zkevm-circuits/issues/696
    Ok(keccak_inputs)
}

/// Generate the keccak inputs required by the SignVerify Chip from the
/// signature datas.
pub fn keccak_inputs_sign_verify(sigs: &[SignData]) -> Vec<Vec<u8>> {
    let mut inputs = Vec::new();
    for sig in sigs {
        let pk_le = pk_bytes_le(&sig.pk);
        let pk_be = pk_bytes_swap_endianness(&pk_le);
        inputs.push(pk_be.to_vec());
        inputs.push(sig.msg.to_vec());
    }
    // Padding signature
    let pk_le = pk_bytes_le(&SignData::default().pk);
    let pk_be = pk_bytes_swap_endianness(&pk_le);
    inputs.push(pk_be.to_vec());
    inputs
}

/// Generate a dummy tx in which
/// (nonce=0, gas=0, gas_price=0, to=0, value=0, data="", chain_id)
/// using the dummy private key = 1
pub fn get_dummy_tx(chain_id: u64) -> (TransactionRequest, Signature) {
    let mut sk_be_scalar = [0u8; 32];
    sk_be_scalar[31] = 1_u8;

    let sk = SigningKey::from_bytes(&sk_be_scalar).expect("sign key = 1");
    let wallet = ethers_signers::Wallet::from(sk);

    let tx = TransactionRequest::new()
        .nonce(0)
        .gas(0)
        .gas_price(U256::zero())
        .value(U256::zero())
        .data(Bytes::default())
        .chain_id(chain_id);

    // FIXME: need to check if this is deterministic which means sig is fixed.
    let sig = wallet.sign_transaction_sync(&tx.clone().into());

    (tx, sig)
}

/// Get the tx hash of the dummy tx (nonce=0, gas=0, gas_price=0, to=0, value=0,
/// data="") for any chain_id
pub fn get_dummy_tx_hash(chain_id: u64) -> H256 {
    let (tx, sig) = get_dummy_tx(chain_id);

    let tx_hash = keccak256(tx.rlp_signed(&sig));

    H256(tx_hash)
}

fn keccak_inputs_pi_circuit(
    chain_id: u64,
    prev_state_root: Word,
    block_headers: &BTreeMap<u64, BlockHead>,
    transactions: &[Transaction],
    max_txs: usize,
) -> Vec<u8> {
    // TODO: add history hashes and state roots
    let dummy_tx_hash = get_dummy_tx_hash(chain_id);

    log::debug!(
        "DUMMY TX HASH for CHAIN_ID({}): {}",
        chain_id,
        hex::encode(dummy_tx_hash.to_fixed_bytes())
    );

    let end_state_root = block_headers
        .last_key_value()
        .map(|(_, blk)| blk.eth_block.state_root.to_word())
        .unwrap_or(prev_state_root);

    let result = block_headers
        .iter()
        .flat_map(|(block_num, block)| {
            let num_txs = transactions
                .iter()
                .filter(|tx| tx.block_num == *block_num)
                .count() as u64;

            iter::empty()
                // Block Values
                .chain(block.coinbase.to_fixed_bytes())
                .chain(block.timestamp.as_u64().to_be_bytes())
                .chain(block.number.as_u64().to_be_bytes())
                .chain(block.difficulty.to_be_bytes())
                .chain(block.gas_limit.to_be_bytes())
                .chain(block.base_fee.to_be_bytes())
                .chain(block.chain_id.to_be_bytes())
                .chain(num_txs.to_be_bytes())
        })
        // history_hashes
        // .chain(
        //     block
        //         .history_hashes
        //         .iter()
        //         .flat_map(|tx_hash| tx_hash.to_fixed_bytes()),
        // )
        // state roots
        .chain(prev_state_root.to_be_bytes())
        .chain(end_state_root.to_be_bytes())
        // Tx Hashes
        .chain(transactions.iter().flat_map(|tx| tx.hash.to_fixed_bytes()))
        .chain(
            (0..(max_txs - transactions.len()))
                .into_iter()
                .flat_map(|_| dummy_tx_hash.to_fixed_bytes()),
        )
        .collect::<Vec<u8>>();

    result
}

/// Generate the keccak inputs required by the Tx Circuit from the transactions.
pub fn keccak_inputs_tx_circuit(
    txs: &[geth_types::Transaction],
    chain_id: u64,
) -> Result<Vec<Vec<u8>>, Error> {
    let mut inputs = Vec::new();

    let hash_datas = txs
        .iter()
        .map(|tx| {
            let sig = Signature {
                r: tx.r,
                s: tx.s,
                v: tx.v,
            };
            let mut tx: TransactionRequest = tx.into();
            if tx.to.is_some() {
                let to = tx.to.clone().unwrap();
                match to {
                    NameOrAddress::Name(_) => {}
                    NameOrAddress::Address(addr) => {
                        // the rlp of zero addr is 0x80
                        if addr == Address::zero() {
                            tx.to = None;
                        }
                    }
                }
            }
            tx.rlp_signed(&sig).to_vec()
        })
        .collect::<Vec<Vec<u8>>>();
    let dummy_hash_data = {
        // dummy tx is a legacy tx.
        let (dummy_tx, dummy_sig) = get_dummy_tx(chain_id);
        dummy_tx.rlp_signed(&dummy_sig).to_vec()
    };
    inputs.extend_from_slice(&hash_datas);
    inputs.push(dummy_hash_data);

    let sign_datas: Vec<SignData> = txs
        .iter()
        .enumerate()
        .filter(|(i, tx)| {
            if tx.v == 0 && tx.r.is_zero() && tx.s.is_zero() {
                warn!("tx {} is not signed, skipping tx circuit keccak input", i);
                false
            } else {
                true
            }
        })
        .map(|(_, tx)| tx.sign_data(chain_id))
        .try_collect()?;
    // Keccak inputs from SignVerify Chip
    let sign_verify_inputs = keccak_inputs_sign_verify(&sign_datas);
    inputs.extend_from_slice(&sign_verify_inputs);

    // Since the SignData::default() already includes pk = [1]G which is also the
    // one that we use in get_dummy_tx, so we only need to include the tx sign
    // hash of the dummy tx.
    let dummy_sign_input = {
        let (dummy_tx, _) = get_dummy_tx(chain_id);
        dummy_tx.rlp().to_vec()
    };
    inputs.push(dummy_sign_input);
    // NOTE: We don't verify the Tx Hash in the circuit yet, so we don't have more
    // hash inputs.
    Ok(inputs)
}

/// Retrieve the init_code from memory for {CREATE, CREATE2}
pub fn get_create_init_code<'a>(
    call_ctx: &'a CallContext,
    step: &GethExecStep,
) -> Result<&'a [u8], Error> {
    let offset = step.stack.nth_last(1)?;
    let length = step.stack.nth_last(2)?;
    Ok(&call_ctx.memory.0
        [offset.low_u64() as usize..(offset.low_u64() + length.low_u64()) as usize])
}

/// Retrieve the memory offset and length of call.
pub fn get_call_memory_offset_length(step: &GethExecStep, nth: usize) -> Result<(u64, u64), Error> {
    let offset = step.stack.nth_last(nth)?;
    let length = step.stack.nth_last(nth + 1)?;
    if length.is_zero() {
        Ok((0, 0))
    } else {
        Ok((offset.low_u64(), length.low_u64()))
    }
}

type EthBlock = eth_types::Block<eth_types::Transaction>;

/// Struct that wraps a GethClient and contains methods to perform all the steps
/// necessary to generate the circuit inputs for a block by querying geth for
/// the necessary information and using the CircuitInputBuilder.
pub struct BuilderClient<P: JsonRpcClient> {
    cli: GethClient<P>,
    chain_id: Word,
    circuits_params: CircuitsParams,
}

impl<P: JsonRpcClient> BuilderClient<P> {
    /// Create a new BuilderClient
    pub async fn new(
        client: GethClient<P>,
        circuits_params: CircuitsParams,
    ) -> Result<Self, Error> {
        let chain_id = client.get_chain_id().await?;

        Ok(Self {
            cli: client,
            chain_id: chain_id.into(),
            circuits_params,
        })
    }

    /// Step 1. Query geth for Block, Txs, TxExecTraces, history block hashes
    /// and previous state root.
    pub async fn get_block(
        &self,
        block_num: u64,
    ) -> Result<(EthBlock, Vec<eth_types::GethExecTrace>, Vec<Word>, Word), Error> {
        let eth_block = self.cli.get_block_by_number(block_num.into()).await?;
        let geth_traces = self.cli.trace_block_by_number(block_num.into()).await?;

        // fetch up to 256 blocks
        let mut n_blocks = 0; //std::cmp::min(256, block_num as usize);
        let mut next_hash = eth_block.parent_hash;
        let mut prev_state_root: Option<Word> = None;
        let mut history_hashes = vec![Word::default(); n_blocks];
        while n_blocks > 0 {
            n_blocks -= 1;

            // TODO: consider replacing it with `eth_getHeaderByHash`, it's faster
            let header = self.cli.get_block_by_hash(next_hash).await?;

            // set the previous state root
            if prev_state_root.is_none() {
                prev_state_root = Some(header.state_root.to_word());
            }

            // latest block hash is the last item
            let block_hash = header
                .hash
                .ok_or(Error::EthTypeError(eth_types::Error::IncompleteBlock))?
                .to_word();
            history_hashes[n_blocks] = block_hash;

            // continue
            next_hash = header.parent_hash;
        }

        Ok((
            eth_block,
            geth_traces,
            history_hashes,
            prev_state_root.unwrap_or_default(),
        ))
    }

    /// Step 2. Get State Accesses from TxExecTraces
    pub fn get_state_accesses(
        &self,
        eth_block: &EthBlock,
        geth_traces: &[eth_types::GethExecTrace],
    ) -> Result<Vec<Access>, Error> {
        let mut block_access_trace = vec![Access::new(
            None,
            RW::WRITE,
            AccessValue::Account {
                address: eth_block
                    .author
                    .ok_or(Error::EthTypeError(eth_types::Error::IncompleteBlock))?,
            },
        )];
        for (tx_index, tx) in eth_block.transactions.iter().enumerate() {
            let geth_trace = &geth_traces[tx_index];
            let tx_access_trace = gen_state_access_trace(eth_block, tx, geth_trace)?;
            block_access_trace.extend(tx_access_trace);
        }

        Ok(block_access_trace)
    }

    /// Step 3. Query geth for all accounts, storage keys, and codes from
    /// Accesses
    pub async fn get_state(
        &self,
        block_num: u64,
        access_set: AccessSet,
    ) -> Result<
        (
            Vec<eth_types::EIP1186ProofResponse>,
            HashMap<Address, Vec<u8>>,
        ),
        Error,
    > {
        let mut proofs = Vec::new();
        for (address, key_set) in access_set.state {
            let mut keys: Vec<Word> = key_set.iter().cloned().collect();
            keys.sort();
            let proof = self
                .cli
                .get_proof(address, keys, (block_num - 1).into())
                .await
                .unwrap();
            proofs.push(proof);
        }
        let mut codes: HashMap<Address, Vec<u8>> = HashMap::new();
        for address in access_set.code {
            let code = self
                .cli
                .get_code(address, (block_num - 1).into())
                .await
                .unwrap();
            codes.insert(address, code);
        }
        Ok((proofs, codes))
    }

    /// Step 4. Build a partial StateDB from step 3
    pub fn build_state_code_db(
        &self,
        proofs: Vec<eth_types::EIP1186ProofResponse>,
        codes: HashMap<Address, Vec<u8>>,
    ) -> (StateDB, CodeDB) {
        let mut sdb = StateDB::new();
        for proof in proofs {
            let mut storage = HashMap::new();
            for storage_proof in proof.storage_proof {
                if !storage_proof.value.is_zero() {
                    storage.insert(storage_proof.key, storage_proof.value);
                }
            }
            log::trace!(
                "statedb set_account {:?} balance {:?}",
                proof.address,
                proof.balance
            );
            sdb.set_account(
                &proof.address,
                state_db::Account {
                    nonce: proof.nonce,
                    balance: proof.balance,
                    storage,
                    code_hash: proof.code_hash,
                },
            )
        }

        let mut code_db = CodeDB::new();
        for (_address, code) in codes {
            code_db.insert(code.clone());
        }
        (sdb, code_db)
    }

    /// Step 5. For each step in TxExecTraces, gen the associated ops and state
    /// circuit inputs
    pub fn gen_inputs_from_state(
        &self,
        sdb: StateDB,
        code_db: CodeDB,
        eth_block: &EthBlock,
        geth_traces: &[eth_types::GethExecTrace],
        history_hashes: Vec<Word>,
        _prev_state_root: Word,
    ) -> Result<CircuitInputBuilder, Error> {
<<<<<<< HEAD
        let block = BlockHead::new(self.chain_id, history_hashes, eth_block)?;
        let mut builder = CircuitInputBuilder::new_from_headers(
            self.circuits_params.clone(),
            sdb,
            code_db,
            &[block],
        );

=======
        let block = Block::new(
            self.chain_id,
            history_hashes,
            prev_state_root,
            eth_block,
            self.circuits_params,
        )?;
        let mut builder = CircuitInputBuilder::new(sdb, code_db, block);
>>>>>>> 71ef2647
        builder.handle_block(eth_block, geth_traces)?;
        Ok(builder)
    }

    /// Step 5. For each step in TxExecTraces, gen the associated ops and state
    /// circuit inputs
    pub fn gen_inputs_from_state_multi(
        &self,
        sdb: StateDB,
        code_db: CodeDB,
        blocks_and_traces: &[(EthBlock, Vec<eth_types::GethExecTrace>)],
    ) -> Result<CircuitInputBuilder, Error> {
        let mut builder = CircuitInputBuilder::new_from_headers(
            self.circuits_params.clone(),
            sdb,
            code_db,
            Default::default(),
        );
        for (idx, (eth_block, geth_traces)) in blocks_and_traces.iter().enumerate() {
            let is_last = idx == blocks_and_traces.len() - 1;
            let header = BlockHead::new(self.chain_id, Default::default(), eth_block)?;
            builder.block.headers.insert(header.number.as_u64(), header);
            builder.handle_block_inner(eth_block, geth_traces, is_last, is_last)?;
        }
        Ok(builder)
    }

    /// Perform all the steps to generate the circuit inputs
    pub async fn gen_inputs(
        &self,
        block_num: u64,
    ) -> Result<
        (
            CircuitInputBuilder,
            eth_types::Block<eth_types::Transaction>,
        ),
        Error,
    > {
        let (mut eth_block, mut geth_traces, history_hashes, prev_state_root) =
            self.get_block(block_num).await?;
        let access_set = self.get_state_accesses(&eth_block, &geth_traces)?;
        let (proofs, codes) = self.get_state(block_num, access_set.into()).await?;
        let (state_db, code_db) = self.build_state_code_db(proofs, codes);
        if eth_block.transactions.len() > self.circuits_params.max_txs {
            log::error!(
                "max_txs too small: {} < {} for block {}",
                self.circuits_params.max_txs,
                eth_block.transactions.len(),
                eth_block.number.unwrap_or_default()
            );
            eth_block
                .transactions
                .truncate(self.circuits_params.max_txs);
            geth_traces.truncate(self.circuits_params.max_txs);
        }
        let builder = self.gen_inputs_from_state(
            state_db,
            code_db,
            &eth_block,
            &geth_traces,
            history_hashes,
            prev_state_root,
        )?;
        Ok((builder, eth_block))
    }

    /// Perform all the steps to generate the circuit inputs
    pub async fn gen_inputs_multi_blocks(
        &self,
        block_num_begin: u64,
        block_num_end: u64,
    ) -> Result<CircuitInputBuilder, Error> {
        let mut blocks_and_traces = Vec::new();
        let mut access_set = AccessSet::default();
        for block_num in block_num_begin..block_num_end {
            let (eth_block, geth_traces, _, _) = self.get_block(block_num).await?;
            let access_list = self.get_state_accesses(&eth_block, &geth_traces)?;
            access_set.add(access_list);
            blocks_and_traces.push((eth_block, geth_traces));
        }
        let (proofs, codes) = self.get_state(block_num_begin, access_set).await?;
        let (state_db, code_db) = self.build_state_code_db(proofs, codes);
        let builder = self.gen_inputs_from_state_multi(state_db, code_db, &blocks_and_traces)?;
        Ok(builder)
    }

    /// Perform all the steps to generate the circuit inputs
    pub async fn gen_inputs_tx(&self, hash_str: &str) -> Result<CircuitInputBuilder, Error> {
        let mut hash: [u8; 32] = [0; 32];
        let hash_str = if &hash_str[0..2] == "0x" {
            &hash_str[2..]
        } else {
            hash_str
        };
        decode_to_slice(hash_str, &mut hash).unwrap();
        let tx_hash = H256::from(hash);

        let mut tx: eth_types::Transaction = self.cli.get_tx_by_hash(tx_hash).await?;
        tx.transaction_index = Some(0.into());
        let geth_traces = self.cli.trace_tx_by_hash(tx_hash).await?;
        let mut eth_block = self
            .cli
            .get_block_by_number(tx.block_number.unwrap().into())
            .await?;

        eth_block.transactions = vec![tx.clone()];

        let mut block_access_trace = vec![Access::new(
            None,
            RW::WRITE,
            AccessValue::Account {
                address: eth_block.author.unwrap(),
            },
        )];
        let geth_trace = &geth_traces[0];
        let tx_access_trace = gen_state_access_trace(
            &eth_types::Block::<eth_types::Transaction>::default(),
            &tx,
            geth_trace,
        )?;
        block_access_trace.extend(tx_access_trace);

        let access_set = AccessSet::from(block_access_trace);

        let (proofs, codes) = self
            .get_state(tx.block_number.unwrap().as_u64(), access_set)
            .await?;
        let (state_db, code_db) = self.build_state_code_db(proofs, codes);
        let builder = self.gen_inputs_from_state(
            state_db,
            code_db,
            &eth_block,
            &geth_traces,
            Default::default(),
            Default::default(),
        )?;
        Ok(builder)
    }
}<|MERGE_RESOLUTION|>--- conflicted
+++ resolved
@@ -861,25 +861,14 @@
         history_hashes: Vec<Word>,
         _prev_state_root: Word,
     ) -> Result<CircuitInputBuilder, Error> {
-<<<<<<< HEAD
         let block = BlockHead::new(self.chain_id, history_hashes, eth_block)?;
         let mut builder = CircuitInputBuilder::new_from_headers(
-            self.circuits_params.clone(),
+            self.circuits_params,
             sdb,
             code_db,
             &[block],
         );
 
-=======
-        let block = Block::new(
-            self.chain_id,
-            history_hashes,
-            prev_state_root,
-            eth_block,
-            self.circuits_params,
-        )?;
-        let mut builder = CircuitInputBuilder::new(sdb, code_db, block);
->>>>>>> 71ef2647
         builder.handle_block(eth_block, geth_traces)?;
         Ok(builder)
     }
