//! # ZKEVM-Gadgets
//!
//! A collection of reusable gadgets for the zk_evm circuits.

#![cfg_attr(docsrs, feature(doc_cfg))]
// We want to have UPPERCASE idents sometimes.
#![allow(clippy::upper_case_acronyms)]
// Catch documentation errors caused by code changes.
#![deny(rustdoc::broken_intra_doc_links)]
#![deny(missing_docs)]
#![deny(unsafe_code)]
#![deny(clippy::debug_assert_with_mut_call)]

pub mod binary_number;
<<<<<<< HEAD
pub mod comparator;
=======
pub mod comparison;
>>>>>>> c31cd96e
pub mod evm_word;
pub mod is_equal;
pub mod is_zero;
pub mod less_than;
pub mod monotone;
pub mod mul_add;
pub mod util;

use eth_types::Field;
use halo2_proofs::{
    circuit::{AssignedCell, Value},
    plonk::Expression,
};

#[allow(dead_code)]
/// An assigned cell in the circuit.
#[derive(Clone, Debug)]
pub struct Variable<T, F: Field> {
    assig_cell: AssignedCell<F, F>,
    value: Value<T>,
}

impl<T, F: Field> Variable<T, F> {
    pub(crate) fn new(assig_cell: AssignedCell<F, F>, value: Value<T>) -> Self {
        Self { assig_cell, value }
    }
}

/// Restrict an expression to be a boolean.
pub fn bool_check<F: Field>(value: Expression<F>) -> Expression<F> {
    range_check(value, 2)
}

/// Restrict an expression such that 0 <= word < range.
pub fn range_check<F: Field>(word: Expression<F>, range: usize) -> Expression<F> {
    (1..range).fold(word.clone(), |acc, i| {
        acc * (Expression::Constant(F::from(i as u64)) - word.clone())
    })
}<|MERGE_RESOLUTION|>--- conflicted
+++ resolved
@@ -12,11 +12,8 @@
 #![deny(clippy::debug_assert_with_mut_call)]
 
 pub mod binary_number;
-<<<<<<< HEAD
 pub mod comparator;
-=======
 pub mod comparison;
->>>>>>> c31cd96e
 pub mod evm_word;
 pub mod is_equal;
 pub mod is_zero;
